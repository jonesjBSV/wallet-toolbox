--- conflicted
+++ resolved
@@ -627,13 +627,9 @@
         }
       })
     )
-<<<<<<< HEAD
-    return await this.updateCertificate(cert.certificateId, { isDeleted: true })
-=======
     return await this.updateCertificate(cert.certificateId, {
       isDeleted: true
     })
->>>>>>> b5401b41
   }
 
   async relinquishOutput(
