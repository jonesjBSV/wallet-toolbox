--- conflicted
+++ resolved
@@ -18,7 +18,6 @@
 }
 
 export class StorageKnex extends StorageBase implements sdk.WalletStorage {
-<<<<<<< HEAD
   knex: Knex
 
   constructor(options: StorageKnexOptions) {
@@ -39,7 +38,7 @@
       inputBEEF: undefined
     }
 
-    r.proven = verifyOneOrNone(await this.findProvenTxs({ txid: txid }))
+    r.proven = verifyOneOrNone(await this.findProvenTxs({ partial: { txid: txid } }))
     if (!r.proven) {
       const reqRawTx = verifyOneOrNone(await k('proven_tx_reqs').where('txid', txid).whereIn('status', ['unsent', 'unmined', 'unconfirmed', 'sending', 'nosend', 'completed']).select('rawTx', 'inputBEEF'))
       if (reqRawTx) {
@@ -345,172 +344,175 @@
     return await this.toDb(trx)<table.WatchmanEvent>('watchman_events').where({ id }).update(this.validatePartialForUpdate(update))
   }
 
-  setupQuery<T extends object>(table: string, partial?: Partial<T>, since?: Date, paged?: sdk.Paged, trx?: sdk.TrxToken, count?: boolean): Knex.QueryBuilder {
-    let q = this.toDb(trx)<T>(table)
-    if (partial && Object.keys(partial).length > 0) q.where(partial)
-    if (since) q.where('updated_at', '>=', this.validateDateForWhere(since))
-    if (paged) {
-      q.limit(paged.limit)
-      q.offset(paged.offset || 0)
-    }
-    return q
-  }
-
-  findCertificateFieldsQuery(partial: Partial<table.CertificateField>, since?: Date, paged?: sdk.Paged, trx?: sdk.TrxToken): Knex.QueryBuilder {
-    return this.setupQuery('certificate_fields', partial, since, paged, trx)
-  }
-  findCertificatesQuery(partial: Partial<table.Certificate>, certifiers?: string[], types?: string[], since?: Date, paged?: sdk.Paged, trx?: sdk.TrxToken): Knex.QueryBuilder {
-    const q = this.setupQuery('certificates', partial, since, paged, trx)
-    if (certifiers && certifiers.length > 0) q.whereIn('certifier', certifiers)
-    if (types && types.length > 0) q.whereIn('type', types)
-    return q
-  }
-  findCommissionsQuery(partial: Partial<table.Commission>, since?: Date, paged?: sdk.Paged, trx?: sdk.TrxToken): Knex.QueryBuilder {
-    if (partial.lockingScript) throw new sdk.WERR_INVALID_PARAMETER('partial.lockingScript', `undefined. Commissions may not be found by lockingScript value.`)
-    return this.setupQuery('commissions', partial, since, paged, trx)
-  }
-  findOutputBasketsQuery(partial: Partial<table.OutputBasket>, since?: Date, paged?: sdk.Paged, trx?: sdk.TrxToken): Knex.QueryBuilder {
-    return this.setupQuery('output_baskets', partial, since, paged, trx)
-  }
-  findOutputsQuery(partial: Partial<table.Output>, noScript?: boolean, since?: Date, paged?: sdk.Paged, trx?: sdk.TrxToken, count?: boolean): Knex.QueryBuilder {
-    if (partial.lockingScript) throw new sdk.WERR_INVALID_PARAMETER('partial.lockingScript', `undefined. Outputs may not be found by lockingScript value.`)
-    const q = this.setupQuery('outputs', partial, since, paged, trx, count)
-    if (noScript && !count) {
+  setupQuery<T extends object>(table: string, args: sdk.FindPartialSincePagedArgs<T>): Knex.QueryBuilder {
+    let q = this.toDb(args.trx)<T>(table)
+    if (args.partial && Object.keys(args.partial).length > 0) q.where(args.partial)
+    if (args.since) q.where('updated_at', '>=', this.validateDateForWhere(args.since))
+    if (args.paged) {
+      q.limit(args.paged.limit)
+      q.offset(args.paged.offset || 0)
+    }
+    return q
+  }
+
+  findCertificateFieldsQuery(args: sdk.FindCertificateFieldsArgs): Knex.QueryBuilder {
+    return this.setupQuery('certificate_fields', args)
+  }
+  findCertificatesQuery(args: sdk.FindCertificatesArgs): Knex.QueryBuilder {
+    const q = this.setupQuery('certificates', args)
+    if (args.certifiers && args.certifiers.length > 0) q.whereIn('certifier', args.certifiers)
+    if (args.types && args.types.length > 0) q.whereIn('type', args.types)
+    return q
+  }
+  findCommissionsQuery(args: sdk.FindCommissionsArgs): Knex.QueryBuilder {
+    if (args.partial.lockingScript) throw new sdk.WERR_INVALID_PARAMETER('partial.lockingScript', `undefined. Commissions may not be found by lockingScript value.`)
+    return this.setupQuery('commissions', args)
+  }
+  findOutputBasketsQuery(args: sdk.FindOutputBasketsArgs): Knex.QueryBuilder {
+    return this.setupQuery('output_baskets', args)
+  }
+  findOutputsQuery(args: sdk.FindOutputsArgs, count?: boolean): Knex.QueryBuilder {
+    if (args.partial.lockingScript) throw new sdk.WERR_INVALID_PARAMETER('args.partial.lockingScript', `undefined. Outputs may not be found by lockingScript value.`)
+    const q = this.setupQuery('outputs', args)
+    if (args.txStatus && args.txStatus.length > 0) {
+      q.whereRaw(`(select status from transactions where transactions.transactionId = outputs.transactionId) in (${args.txStatus.map(s => `'${s}'`).join(',')})`)
+    }
+    if (args.noScript && !count) {
       const columns = table.outputColumnsWithoutLockingScript.map(c => `outputs.${c}`)
       q.select(columns)
     }
     return q
   }
-  findOutputTagMapsQuery(partial: Partial<table.OutputTagMap>, tagIds?: number[], since?: Date, paged?: sdk.Paged, trx?: sdk.TrxToken): Knex.QueryBuilder {
-    const q = this.setupQuery('output_tags_map', partial, since, paged, trx)
-    if (tagIds && tagIds.length > 0) q.whereIn('outputTagId', tagIds)
-    return q
-  }
-  findOutputTagsQuery(partial: Partial<table.OutputTag>, since?: Date, paged?: sdk.Paged, trx?: sdk.TrxToken): Knex.QueryBuilder {
-    return this.setupQuery('output_tags', partial, since, paged, trx)
-  }
-  findProvenTxReqsQuery(partial: Partial<table.ProvenTxReq>, status?: sdk.ProvenTxReqStatus[], txids?: string[], since?: Date, paged?: sdk.Paged, trx?: sdk.TrxToken): Knex.QueryBuilder {
-    if (partial.rawTx) throw new sdk.WERR_INVALID_PARAMETER('partial.rawTx', `undefined. ProvenTxReqs may not be found by rawTx value.`)
-    if (partial.inputBEEF) throw new sdk.WERR_INVALID_PARAMETER('partial.inputBEEF', `undefined. ProvenTxReqs may not be found by inputBEEF value.`)
-    const q = this.setupQuery('proven_tx_reqs', partial, since, paged, trx)
-    if (status && status.length > 0) q.whereIn('status', status)
-    if (txids && txids.length > 0) q.whereIn('txid', txids)
-    return q
-  }
-  findProvenTxsQuery(partial: Partial<table.ProvenTx>, since?: Date, paged?: sdk.Paged, trx?: sdk.TrxToken): Knex.QueryBuilder {
-    if (partial.rawTx) throw new sdk.WERR_INVALID_PARAMETER('partial.rawTx', `undefined. ProvenTxs may not be found by rawTx value.`)
-    if (partial.merklePath) throw new sdk.WERR_INVALID_PARAMETER('partial.merklePath', `undefined. ProvenTxs may not be found by merklePath value.`)
-    return this.setupQuery('proven_txs', partial, since, paged, trx)
-  }
-  findSyncStatesQuery(partial: Partial<table.SyncState>, since?: Date, paged?: sdk.Paged, trx?: sdk.TrxToken): Knex.QueryBuilder {
-    return this.setupQuery('sync_states', partial, since, paged, trx)
-  }
-  findTransactionsQuery(partial: Partial<table.Transaction>, status?: sdk.TransactionStatus[], noRawTx?: boolean, since?: Date, paged?: sdk.Paged, trx?: sdk.TrxToken, count?: boolean): Knex.QueryBuilder {
-    if (partial.rawTx) throw new sdk.WERR_INVALID_PARAMETER('partial.rawTx', `undefined. Transactions may not be found by rawTx value.`)
-    if (partial.inputBEEF) throw new sdk.WERR_INVALID_PARAMETER('partial.inputBEEF', `undefined. Transactions may not be found by inputBEEF value.`)
-    const q = this.setupQuery('transactions', partial, since, paged, trx, count)
-    if (status && status.length > 0) q.whereIn('status', status)
-    if (noRawTx && !count) {
+  findOutputTagMapsQuery(args: sdk.FindOutputTagMapsArgs): Knex.QueryBuilder {
+    const q = this.setupQuery('output_tags_map', args)
+    if (args.tagIds && args.tagIds.length > 0) q.whereIn('outputTagId', args.tagIds)
+    return q
+  }
+  findOutputTagsQuery(args: sdk.FindOutputTagsArgs): Knex.QueryBuilder {
+    return this.setupQuery('output_tags', args)
+  }
+  findProvenTxReqsQuery(args: sdk.FindProvenTxReqsArgs): Knex.QueryBuilder {
+    if (args.partial.rawTx) throw new sdk.WERR_INVALID_PARAMETER('args.partial.rawTx', `undefined. ProvenTxReqs may not be found by rawTx value.`)
+    if (args.partial.inputBEEF) throw new sdk.WERR_INVALID_PARAMETER('args.partial.inputBEEF', `undefined. ProvenTxReqs may not be found by inputBEEF value.`)
+    const q = this.setupQuery('proven_tx_reqs', args)
+    if (args.status && args.status.length > 0) q.whereIn('status', args.status)
+    if (args.txids && args.txids.length > 0) q.whereIn('txid', args.txids)
+    return q
+  }
+  findProvenTxsQuery(args: sdk.FindProvenTxsArgs): Knex.QueryBuilder {
+    if (args.partial.rawTx) throw new sdk.WERR_INVALID_PARAMETER('args.partial.rawTx', `undefined. ProvenTxs may not be found by rawTx value.`)
+    if (args.partial.merklePath) throw new sdk.WERR_INVALID_PARAMETER('args.partial.merklePath', `undefined. ProvenTxs may not be found by merklePath value.`)
+    return this.setupQuery('proven_txs', args)
+  }
+  findSyncStatesQuery(args: sdk.FindSyncStatesArgs): Knex.QueryBuilder {
+    return this.setupQuery('sync_states', args)
+  }
+  findTransactionsQuery(args: sdk.FindTransactionsArgs, count?: boolean): Knex.QueryBuilder {
+    if (args.partial.rawTx) throw new sdk.WERR_INVALID_PARAMETER('args.partial.rawTx', `undefined. Transactions may not be found by rawTx value.`)
+    if (args.partial.inputBEEF) throw new sdk.WERR_INVALID_PARAMETER('args.partial.inputBEEF', `undefined. Transactions may not be found by inputBEEF value.`)
+    const q = this.setupQuery('transactions', args)
+    if (args.status && args.status.length > 0) q.whereIn('status', args.status)
+    if (args.noRawTx && !count) {
       const columns = table.transactionColumnsWithoutRawTx.map(c => `transactions.${c}`)
       q.select(columns)
     }
     return q
   }
-  findTxLabelMapsQuery(partial: Partial<table.TxLabelMap>, labelIds?: number[], since?: Date, paged?: sdk.Paged, trx?: sdk.TrxToken): Knex.QueryBuilder {
-    const q = this.setupQuery('tx_labels_map', partial, since, paged, trx)
-    if (labelIds && labelIds.length > 0) q.whereIn('txLabelId', labelIds)
-    return q
-  }
-  findTxLabelsQuery(partial: Partial<table.TxLabel>, since?: Date, paged?: sdk.Paged, trx?: sdk.TrxToken): Knex.QueryBuilder {
-    return this.setupQuery('tx_labels', partial, since, paged, trx)
-  }
-  findUsersQuery(partial: Partial<table.User>, since?: Date, paged?: sdk.Paged, trx?: sdk.TrxToken): Knex.QueryBuilder {
-    return this.setupQuery('users', partial, since, paged, trx)
-  }
-  findWatchmanEventsQuery(partial: Partial<table.WatchmanEvent>, since?: Date, paged?: sdk.Paged, trx?: sdk.TrxToken): Knex.QueryBuilder {
-    return this.setupQuery('watchman_events', partial, since, paged, trx)
-  }
-
-  override async findCertificateFields(partial: Partial<table.CertificateField>, since?: Date, paged?: sdk.Paged, trx?: sdk.TrxToken): Promise<table.CertificateField[]> {
-    return this.validateEntities(await this.findCertificateFieldsQuery(partial, since, paged, trx))
-  }
-  override async findCertificates(partial: Partial<table.Certificate>, certifiers?: string[], types?: string[], since?: Date, paged?: sdk.Paged, trx?: sdk.TrxToken): Promise<table.Certificate[]> {
-    const q = this.findCertificatesQuery(partial, certifiers, types, since, paged, trx)
+  findTxLabelMapsQuery(args: sdk.FindTxLabelMapsArgs): Knex.QueryBuilder {
+    const q = this.setupQuery('tx_labels_map', args)
+    if (args.labelIds && args.labelIds.length > 0) q.whereIn('txLabelId', args.labelIds)
+    return q
+  }
+  findTxLabelsQuery(args: sdk.FindTxLabelsArgs): Knex.QueryBuilder {
+    return this.setupQuery('tx_labels', args)
+  }
+  findUsersQuery(args: sdk.FindUsersArgs): Knex.QueryBuilder {
+    return this.setupQuery('users', args)
+  }
+  findWatchmanEventsQuery(args: sdk.FindWatchmanEventsArgs): Knex.QueryBuilder {
+    return this.setupQuery('watchman_events', args)
+  }
+
+  override async findCertificateFields(args: sdk.FindCertificateFieldsArgs): Promise<table.CertificateField[]> {
+    return this.validateEntities(await this.findCertificateFieldsQuery(args))
+  }
+  override async findCertificates(args: sdk.FindCertificatesArgs): Promise<table.Certificate[]> {
+    const q = this.findCertificatesQuery(args)
     const r = await q
     return this.validateEntities(r, undefined, ['isDeleted'])
   }
-  override async findCommissions(partial: Partial<table.Commission>, since?: Date, paged?: sdk.Paged, trx?: sdk.TrxToken): Promise<table.Commission[]> {
-    const q = this.findCommissionsQuery(partial, since, paged, trx)
+  override async findCommissions(args: sdk.FindCommissionsArgs): Promise<table.Commission[]> {
+    const q = this.findCommissionsQuery(args)
     const r = await q
     return this.validateEntities(r, undefined, ['isRedeemed'])
   }
-  override async findOutputBaskets(partial: Partial<table.OutputBasket>, since?: Date, paged?: sdk.Paged, trx?: sdk.TrxToken): Promise<table.OutputBasket[]> {
-    const q = this.findOutputBasketsQuery(partial, since, paged, trx)
+  override async findOutputBaskets(args: sdk.FindOutputBasketsArgs): Promise<table.OutputBasket[]> {
+    const q = this.findOutputBasketsQuery(args)
     const r = await q
     return this.validateEntities(r, undefined, ['isDeleted'])
   }
-  override async findOutputs(partial: Partial<table.Output>, noScript?: boolean, since?: Date, paged?: sdk.Paged, trx?: sdk.TrxToken): Promise<table.Output[]> {
-    const q = this.findOutputsQuery(partial, noScript, since, paged, trx)
-    const r = await q
-    if (!noScript) {
+  override async findOutputs(args: sdk.FindOutputsArgs): Promise<table.Output[]> {
+    const q = this.findOutputsQuery(args)
+    const r = await q
+    if (!args.noScript) {
       for (const o of r) {
-        await this.validateOutputScript(o, trx)
+        await this.validateOutputScript(o, args.trx)
       }
     }
     return this.validateEntities(r, undefined, ['spendable', 'change'])
   }
-  override async findOutputTagMaps(partial: Partial<table.OutputTagMap>, tagIds?: number[], since?: Date, paged?: sdk.Paged, trx?: sdk.TrxToken): Promise<table.OutputTagMap[]> {
-    const q = this.findOutputTagMapsQuery(partial, tagIds, since, paged, trx)
+  override async findOutputTagMaps(args: sdk.FindOutputTagMapsArgs): Promise<table.OutputTagMap[]> {
+    const q = this.findOutputTagMapsQuery(args)
     const r = await q
     return this.validateEntities(r, undefined, ['isDeleted'])
   }
-  override async findOutputTags(partial: Partial<table.OutputTag>, since?: Date, paged?: sdk.Paged, trx?: sdk.TrxToken): Promise<table.OutputTag[]> {
-    const q = this.findOutputTagsQuery(partial, since, paged, trx)
+  override async findOutputTags(args: sdk.FindOutputTagsArgs): Promise<table.OutputTag[]> {
+    const q = this.findOutputTagsQuery(args)
     const r = await q
     return this.validateEntities(r, undefined, ['isDeleted'])
   }
-  override async findProvenTxReqs(partial: Partial<table.ProvenTxReq>, status?: sdk.ProvenTxReqStatus[], txids?: string[], since?: Date, paged?: sdk.Paged, trx?: sdk.TrxToken): Promise<table.ProvenTxReq[]> {
-    const q = this.findProvenTxReqsQuery(partial, status, txids, since, paged, trx)
+  override async findProvenTxReqs(args: sdk.FindProvenTxReqsArgs): Promise<table.ProvenTxReq[]> {
+    const q = this.findProvenTxReqsQuery(args)
     const r = await q
     return this.validateEntities(r, undefined, ['notified'])
   }
-  override async findProvenTxs(partial: Partial<table.ProvenTx>, since?: Date, paged?: sdk.Paged, trx?: sdk.TrxToken): Promise<table.ProvenTx[]> {
-    const q = this.findProvenTxsQuery(partial, since, paged, trx)
+  override async findProvenTxs(args: sdk.FindProvenTxsArgs): Promise<table.ProvenTx[]> {
+    const q = this.findProvenTxsQuery(args)
     const r = await q
     return this.validateEntities(r)
   }
-  override async findSyncStates(partial: Partial<table.SyncState>, since?: Date, paged?: sdk.Paged, trx?: sdk.TrxToken): Promise<table.SyncState[]> {
-    const q = this.findSyncStatesQuery(partial, since, paged, trx)
+  override async findSyncStates(args: sdk.FindSyncStatesArgs): Promise<table.SyncState[]> {
+    const q = this.findSyncStatesQuery(args)
     const r = await q
     return this.validateEntities(r, ['when'], ['init'])
   }
-  override async findTransactions(partial: Partial<table.Transaction>, status?: sdk.TransactionStatus[], noRawTx?: boolean, since?: Date, paged?: sdk.Paged, trx?: sdk.TrxToken): Promise<table.Transaction[]> {
-    const q = this.findTransactionsQuery(partial, status, noRawTx, since, paged, trx)
-    const r = await q
-    if (!noRawTx) {
+  override async findTransactions(args: sdk.FindTransactionsArgs): Promise<table.Transaction[]> {
+    const q = this.findTransactionsQuery(args)
+    const r = await q
+    if (!args.noRawTx) {
       for (const t of r) {
-        await this.validateRawTransaction(t, trx)
+        await this.validateRawTransaction(t, args.trx)
       }
     }
     return this.validateEntities(r, undefined, ['isOutgoing'])
   }
-  override async findTxLabelMaps(partial: Partial<table.TxLabelMap>, labelIds?: number[], since?: Date, paged?: sdk.Paged, trx?: sdk.TrxToken): Promise<table.TxLabelMap[]> {
-    const q = this.findTxLabelMapsQuery(partial, labelIds, since, paged, trx)
+  override async findTxLabelMaps(args: sdk.FindTxLabelMapsArgs): Promise<table.TxLabelMap[]> {
+    const q = this.findTxLabelMapsQuery(args)
     const r = await q
     return this.validateEntities(r, undefined, ['isDeleted'])
   }
-  override async findTxLabels(partial: Partial<table.TxLabel>, since?: Date, paged?: sdk.Paged, trx?: sdk.TrxToken): Promise<table.TxLabel[]> {
-    const q = this.findTxLabelsQuery(partial, since, paged, trx)
+  override async findTxLabels(args: sdk.FindTxLabelsArgs): Promise<table.TxLabel[]> {
+    const q = this.findTxLabelsQuery(args)
     const r = await q
     return this.validateEntities(r, undefined, ['isDeleted'])
   }
-  override async findUsers(partial: Partial<table.User>, since?: Date, paged?: sdk.Paged, trx?: sdk.TrxToken): Promise<table.User[]> {
-    const q = this.findUsersQuery(partial, since, paged, trx)
+  override async findUsers(args: sdk.FindUsersArgs): Promise<table.User[]> {
+    const q = this.findUsersQuery(args)
     const r = await q
     return this.validateEntities(r)
   }
-  override async findWatchmanEvents(partial: Partial<table.WatchmanEvent>, since?: Date, paged?: sdk.Paged, trx?: sdk.TrxToken): Promise<table.WatchmanEvent[]> {
-    const q = this.findWatchmanEventsQuery(partial, since, paged, trx)
+  override async findWatchmanEvents(args: sdk.FindWatchmanEventsArgs): Promise<table.WatchmanEvent[]> {
+    const q = this.findWatchmanEventsQuery(args)
     const r = await q
     return this.validateEntities(r, ['when'], undefined)
   }
@@ -521,50 +523,50 @@
     return r[0]['count(*)']
   }
 
-  override async countCertificateFields(partial: Partial<table.CertificateField>, since?: Date, trx?: sdk.TrxToken): Promise<number> {
-    return await this.getCount(this.findCertificateFieldsQuery(partial, since, undefined, trx))
-  }
-  override async countCertificates(partial: Partial<table.Certificate>, certifiers?: string[], types?: string[], since?: Date, trx?: sdk.TrxToken): Promise<number> {
-    return await this.getCount(this.findCertificatesQuery(partial, certifiers, types, since, undefined, trx))
-  }
-  override async countCommissions(partial: Partial<table.Commission>, since?: Date, trx?: sdk.TrxToken): Promise<number> {
-    return await this.getCount(this.findCommissionsQuery(partial, since, undefined, trx))
-  }
-  override async countOutputBaskets(partial: Partial<table.OutputBasket>, since?: Date, trx?: sdk.TrxToken): Promise<number> {
-    return await this.getCount(this.findOutputBasketsQuery(partial, since, undefined, trx))
-  }
-  override async countOutputs(partial: Partial<table.Output>, since?: Date, trx?: sdk.TrxToken): Promise<number> {
-    return await this.getCount(this.findOutputsQuery(partial, true, since, undefined, trx, true))
-  }
-  override async countOutputTagMaps(partial: Partial<table.OutputTagMap>, tagIds?: number[], since?: Date, trx?: sdk.TrxToken): Promise<number> {
-    return await this.getCount(this.findOutputTagMapsQuery(partial, tagIds, since, undefined, trx))
-  }
-  override async countOutputTags(partial: Partial<table.OutputTag>, since?: Date, trx?: sdk.TrxToken): Promise<number> {
-    return await this.getCount(this.findOutputTagsQuery(partial, since, undefined, trx))
-  }
-  override async countProvenTxReqs(partial: Partial<table.ProvenTxReq>, status?: sdk.ProvenTxReqStatus[], txids?: string[], since?: Date, trx?: sdk.TrxToken): Promise<number> {
-    return await this.getCount(this.findProvenTxReqsQuery(partial, status, txids, since, undefined, trx))
-  }
-  override async countProvenTxs(partial: Partial<table.ProvenTx>, since?: Date, trx?: sdk.TrxToken): Promise<number> {
-    return await this.getCount(this.findProvenTxsQuery(partial, since, undefined, trx))
-  }
-  override async countSyncStates(partial: Partial<table.SyncState>, since?: Date, trx?: sdk.TrxToken): Promise<number> {
-    return await this.getCount(this.findSyncStatesQuery(partial, since, undefined, trx))
-  }
-  override async countTransactions(partial: Partial<table.Transaction>, status?: sdk.TransactionStatus[], since?: Date, trx?: sdk.TrxToken): Promise<number> {
-    return await this.getCount(this.findTransactionsQuery(partial, status, undefined, since, undefined, trx, true))
-  }
-  override async countTxLabelMaps(partial: Partial<table.TxLabelMap>, labelIds?: number[], since?: Date, trx?: sdk.TrxToken): Promise<number> {
-    return await this.getCount(this.findTxLabelMapsQuery(partial, labelIds, since, undefined, trx))
-  }
-  override async countTxLabels(partial: Partial<table.TxLabel>, since?: Date, trx?: sdk.TrxToken): Promise<number> {
-    return await this.getCount(this.findTxLabelsQuery(partial, since, undefined, trx))
-  }
-  override async countUsers(partial: Partial<table.User>, since?: Date, trx?: sdk.TrxToken): Promise<number> {
-    return await this.getCount(this.findUsersQuery(partial, since, undefined, trx))
-  }
-  override async countWatchmanEvents(partial: Partial<table.WatchmanEvent>, since?: Date, trx?: sdk.TrxToken): Promise<number> {
-    return await this.getCount(this.findWatchmanEventsQuery(partial, since, undefined, trx))
+  override async countCertificateFields(args: sdk.FindCertificateFieldsArgs): Promise<number> {
+    return await this.getCount(this.findCertificateFieldsQuery(args))
+  }
+  override async countCertificates(args: sdk.FindCertificatesArgs): Promise<number> {
+    return await this.getCount(this.findCertificatesQuery(args))
+  }
+  override async countCommissions(args: sdk.FindCommissionsArgs): Promise<number> {
+    return await this.getCount(this.findCommissionsQuery(args))
+  }
+  override async countOutputBaskets(args: sdk.FindOutputBasketsArgs): Promise<number> {
+    return await this.getCount(this.findOutputBasketsQuery(args))
+  }
+  override async countOutputs(args: sdk.FindOutputsArgs): Promise<number> {
+    return await this.getCount(this.findOutputsQuery(args, true))
+  }
+  override async countOutputTagMaps(args: sdk.FindOutputTagMapsArgs): Promise<number> {
+    return await this.getCount(this.findOutputTagMapsQuery(args))
+  }
+  override async countOutputTags(args: sdk.FindOutputTagsArgs): Promise<number> {
+    return await this.getCount(this.findOutputTagsQuery(args))
+  }
+  override async countProvenTxReqs(args: sdk.FindProvenTxReqsArgs): Promise<number> {
+    return await this.getCount(this.findProvenTxReqsQuery(args))
+  }
+  override async countProvenTxs(args: sdk.FindProvenTxsArgs): Promise<number> {
+    return await this.getCount(this.findProvenTxsQuery(args))
+  }
+  override async countSyncStates(args: sdk.FindSyncStatesArgs): Promise<number> {
+    return await this.getCount(this.findSyncStatesQuery(args))
+  }
+  override async countTransactions(args: sdk.FindTransactionsArgs): Promise<number> {
+    return await this.getCount(this.findTransactionsQuery(args, true))
+  }
+  override async countTxLabelMaps(args: sdk.FindTxLabelMapsArgs): Promise<number> {
+    return await this.getCount(this.findTxLabelMapsQuery(args))
+  }
+  override async countTxLabels(args: sdk.FindTxLabelsArgs): Promise<number> {
+    return await this.getCount(this.findTxLabelsQuery(args))
+  }
+  override async countUsers(args: sdk.FindUsersArgs): Promise<number> {
+    return await this.getCount(this.findUsersQuery(args))
+  }
+  override async countWatchmanEvents(args: sdk.FindWatchmanEventsArgs): Promise<number> {
+    return await this.getCount(this.findWatchmanEventsQuery(args))
   }
 
   override async destroy(): Promise<void> {
@@ -797,828 +799,6 @@
       if (exactSatoshis !== undefined) {
         // Find outputId of output that with exactSatoshis
         await setOutputId(`
-=======
-    knex: Knex
-
-    constructor(options: StorageKnexOptions) {
-        super(options)
-        if (!options.knex) throw new sdk.WERR_INVALID_PARAMETER('options.knex', `valid`)
-        this.knex = options.knex
-    }
-
-    override async getSettings(trx?: sdk.TrxToken): Promise<table.Settings> {
-        return this.validateEntity(verifyOne(await this.toDb(trx)<table.Settings>('settings')))
-    }
-
-    override async getProvenOrRawTx(txid: string, trx?: sdk.TrxToken)
-    : Promise<sdk.ProvenOrRawTx>
-    {
-        const k = this.toDb(trx)
-        const r: sdk.ProvenOrRawTx = { proven: undefined, rawTx: undefined, inputBEEF: undefined }
-
-        r.proven = verifyOneOrNone(await this.findProvenTxs({ partial: {'txid': txid } }))
-        if (!r.proven) {
-            const reqRawTx = verifyOneOrNone(await k('proven_tx_reqs')
-                .where( 'txid', txid )
-                .whereIn('status', ['unsent', 'unmined', 'unconfirmed', 'sending', 'nosend', 'completed'])
-                .select('rawTx', 'inputBEEF'))
-            if (reqRawTx) {
-                r.rawTx = Array.from(reqRawTx.rawTx)
-                r.inputBEEF = Array.from(reqRawTx.inputBEEF)
-            }
-        } 
-        return r
-    }
-
-    dbTypeSubstring(source: string, fromOffset: number, forLength?: number) {
-        if (this.dbtype === 'MySQL')
-            return `substring(${source} from ${fromOffset} for ${forLength!})`
-        return `substr(${source}, ${fromOffset}, ${forLength})`
-    }
-
-    override async getRawTxOfKnownValidTransaction(txid?: string, offset?: number, length?: number, trx?: sdk.TrxToken)
-    : Promise<number[] | undefined>
-    {
-        if (!txid) return undefined
-
-        let rawTx: number[] | undefined = undefined
-        if (Number.isInteger(offset) && Number.isInteger(length)) {
-            let rs: { rawTx: Buffer | null }[] = (await this.toDb(trx).raw(`select ${this.dbTypeSubstring('rawTx', offset! + 1, length)} as rawTx from proven_txs where txid = '${txid}'`))
-            if (this.dbtype === 'MySQL') rs = (rs as unknown as { rawTx: Buffer | null }[][])[0]
-            const r = verifyOneOrNone(rs)
-            if (r && r.rawTx) {
-                rawTx = Array.from(r.rawTx)
-            } else {
-                let rs: { rawTx: Buffer | null }[] = (await this.toDb(trx).raw(`select ${this.dbTypeSubstring('rawTx', offset! + 1, length)} as rawTx from proven_tx_reqs where txid = '${txid}' and status in ('unsent', 'nosend', 'sending', 'unmined', 'completed')`))
-                if (this.dbtype === 'MySQL') rs = (rs as unknown as { rawTx: Buffer | null }[][])[0]
-                const r = verifyOneOrNone(rs)
-                if (r && r.rawTx) {
-                    rawTx = Array.from(r.rawTx)
-                }
-            }
-        } else {
-            const r = await this.getProvenOrRawTx(txid, trx)
-            if (r.proven)
-                rawTx = r.proven.rawTx
-            else
-                rawTx = r.rawTx
-        }
-        return rawTx
-    }
-
-    getProvenTxsForUserQuery(userId: number, since?: Date, paged?: sdk.Paged, trx?: sdk.TrxToken) : Knex.QueryBuilder {
-        const k = this.toDb(trx)
-        let q = k('proven_txs').where(function() {
-            this.whereExists(k.select('*').from('transactions').whereRaw(`proven_txs.provenTxId = transactions.provenTxId and transactions.userId = ${userId}`))
-        })
-        if (paged) {
-            q = q.limit(paged.limit)
-            q = q.offset(paged.offset || 0)
-        }
-        if (since) q = q.where('updated_at', '>=', since)
-        return q
-    }
-    override async getProvenTxsForUser(userId: number, since?: Date, paged?: sdk.Paged, trx?: sdk.TrxToken) : Promise<table.ProvenTx[]> {
-        const q = this.getProvenTxsForUserQuery(userId, since, paged, trx)
-        const rs = await q
-        return this.validateEntities(rs)
-    }
-
-    getProvenTxReqsForUserQuery(userId: number, since?: Date, paged?: sdk.Paged, trx?: sdk.TrxToken) : Knex.QueryBuilder {
-        const k = this.toDb(trx)
-        let q = k('proven_tx_reqs').where(function() {
-            this.whereExists(k.select('*').from('transactions').whereRaw(`proven_tx_reqs.txid = transactions.txid and transactions.userId = ${userId}`))
-        })
-        if (paged) {
-            q = q.limit(paged.limit)
-            q = q.offset(paged.offset || 0)
-        }
-        if (since) q = q.where('updated_at', '>=', since)
-        return q
-    }
-    override async getProvenTxReqsForUser(userId: number, since?: Date, paged?: sdk.Paged, trx?: sdk.TrxToken) : Promise<table.ProvenTxReq[]> {
-        const q = this.getProvenTxReqsForUserQuery(userId, since, paged, trx)
-        const rs = await q
-        return this.validateEntities(rs, undefined, ['notified'])
-    }
-
-
-    getTxLabelMapsForUserQuery(userId: number, since?: Date, paged?: sdk.Paged, trx?: sdk.TrxToken) : Knex.QueryBuilder {
-        const k = this.toDb(trx)
-        let q = k('tx_labels_map')
-            .whereExists(k.select('*').from('tx_labels').whereRaw(`tx_labels.txLabelId = tx_labels_map.txLabelId and tx_labels.userId = ${userId}`))
-        if (since) q = q.where('updated_at', '>=', this.validateDateForWhere(since))
-        if (paged) {
-            q = q.limit(paged.limit)
-            q = q.offset(paged.offset || 0)
-        }
-        return q
-    }
-    override async getTxLabelMapsForUser(userId: number, since?: Date, paged?: sdk.Paged, trx?: sdk.TrxToken) : Promise<table.TxLabelMap[]> {
-        const q = this.getTxLabelMapsForUserQuery(userId, since, paged, trx)
-        const rs = await q
-        return this.validateEntities(rs, undefined, ['isDeleted'])
-    }
-
-    getOutputTagMapsForUserQuery(userId: number, since?: Date, paged?: sdk.Paged, trx?: sdk.TrxToken) : Knex.QueryBuilder {
-        const k = this.toDb(trx)
-        let q = k('output_tags_map')
-            .whereExists(k.select('*').from('output_tags').whereRaw(`output_tags.outputTagId = output_tags_map.outputTagId and output_tags.userId = ${userId}`))
-        if (since) q = q.where('updated_at', '>=', this.validateDateForWhere(since))
-        if (paged) {
-            q = q.limit(paged.limit)
-            q = q.offset(paged.offset || 0)
-        }
-        return q
-    }
-    override async getOutputTagMapsForUser(userId: number, since?: Date, paged?: sdk.Paged, trx?: sdk.TrxToken) : Promise<table.OutputTagMap[]> {
-        const q = this.getOutputTagMapsForUserQuery(userId, since, paged, trx)
-        const rs = await q
-        return this.validateEntities(rs, undefined, ['isDeleted'])
-    }
-
-    override async listCertificatesSdk(vargs: sdk.ValidListCertificatesArgs, originator?: sdk.OriginatorDomainNameStringUnder250Bytes): Promise<sdk.ListCertificatesResult> {
-        return await listCertificatesSdk(this, vargs, originator)
-    }
-    override async listActionsSdk(vargs: sdk.ValidListActionsArgs, originator?: sdk.OriginatorDomainNameStringUnder250Bytes): Promise<sdk.ListActionsResult> {
-        return await listActionsSdk(this, vargs, originator)
-    }
-    override async listOutputsSdk(vargs: sdk.ValidListOutputsArgs, originator?: sdk.OriginatorDomainNameStringUnder250Bytes): Promise<sdk.ListOutputsResult> {
-        return await listOutputsSdk(this, vargs, originator)
-    }
-    override async processActionSdk(params: sdk.StorageProcessActionSdkParams, originator?: sdk.OriginatorDomainNameStringUnder250Bytes): Promise<sdk.StorageProcessActionSdkResults> {
-        throw new Error("Method not implemented.");
-    }
-
-    override async insertProvenTx(tx: table.ProvenTx, trx?: sdk.TrxToken) : Promise<number> {
-        const e = await this.validateEntityForInsert(tx, trx)
-        if (e.provenTxId === 0) delete e.provenTxId
-        const [id] = await this.toDb(trx)<table.ProvenTx>('proven_txs').insert(e)
-        tx.provenTxId = id
-        return tx.provenTxId
-    }
-
-    override async insertProvenTxReq(tx: table.ProvenTxReq, trx?: sdk.TrxToken) : Promise<number> {
-        const e = await this.validateEntityForInsert(tx, trx)
-        if (e.provenTxReqId === 0) delete e.provenTxReqId
-        const [id] = await this.toDb(trx)<table.ProvenTxReq>('proven_tx_reqs').insert(e)
-        tx.provenTxReqId = id
-        return tx.provenTxReqId
-    }
-
-    override async insertUser(user: table.User, trx?: sdk.TrxToken) : Promise<number> {
-        const e = await this.validateEntityForInsert(user, trx)
-        if (e.userId === 0) delete e.userId
-        const [id] = await this.toDb(trx)<table.User>('users').insert(e)
-        user.userId = id
-        return user.userId
-    }
-
-    override async insertCertificate(certificate: table.CertificateX, trx?: sdk.TrxToken) : Promise<number> {
-        const e = await this.validateEntityForInsert(certificate, trx)
-        if (e.certificateId === 0) delete e.certificateId
-        const [id] = await this.toDb(trx)<table.Certificate>('certificates').insert(e)
-        certificate.certificateId = id
-
-        if (certificate.fields) {
-            for (const field of certificate.fields) {
-                field.certificateId = id
-                field.userId = certificate.userId
-                await this.insertCertificateField(field, trx)
-            }
-        }
-
-        return certificate.certificateId
-    }
-
-    override async insertCertificateField(certificateField: table.CertificateField, trx?: sdk.TrxToken) : Promise<void> {
-        const e = await this.validateEntityForInsert(certificateField, trx)
-        await this.toDb(trx)<table.Certificate>('certificate_fields').insert(e)
-    }
-
-    override async insertOutputBasket(basket: table.OutputBasket, trx?: sdk.TrxToken) : Promise<number> {
-        const e = await this.validateEntityForInsert(basket, trx)
-        if (e.basketId === 0) delete e.basketId
-        const [id] = await this.toDb(trx)<table.OutputBasket>('output_baskets').insert(e)
-        basket.basketId = id
-        return basket.basketId
-    }
-
-    override async insertTransaction(tx: table.Transaction, trx?: sdk.TrxToken) : Promise<number> {
-        const e = await this.validateEntityForInsert(tx, trx)
-        if (e.transactionId === 0) delete e.transactionId
-        const [id] = await this.toDb(trx)<table.Transaction>('transactions').insert(e)
-        tx.transactionId = id
-        return tx.transactionId
-    }
-
-    override async insertCommission(commission: table.Commission, trx?: sdk.TrxToken) : Promise<number> {
-        const e = await this.validateEntityForInsert(commission, trx)
-        if (e.commissionId === 0) delete e.commissionId
-        const [id] = await this.toDb(trx)<table.Commission>('commissions').insert(e)
-        commission.commissionId = id
-        return commission.commissionId
-    }
-
-    override async insertOutput(output: table.Output, trx?: sdk.TrxToken) : Promise<number> {
-        const e = await this.validateEntityForInsert(output, trx)
-        if (e.outputId === 0) delete e.outputId
-        const [id] = await this.toDb(trx)<table.Output>('outputs').insert(e)
-        output.outputId = id
-        return output.outputId
-    }
-
-    override async insertOutputTag(tag: table.OutputTag, trx?: sdk.TrxToken) : Promise<number> {
-        const e = await this.validateEntityForInsert(tag, trx)
-        if (e.outputTagId === 0) delete e.outputTagId
-        const [id] = await this.toDb(trx)<table.OutputTag>('output_tags').insert(e)
-        tag.outputTagId = id
-        return tag.outputTagId
-    }
-
-    override async insertOutputTagMap(tagMap: table.OutputTagMap, trx?: sdk.TrxToken) : Promise<void> {
-        const e = await this.validateEntityForInsert(tagMap, trx)
-        const [id] = await this.toDb(trx)<table.OutputTagMap>('output_tags_map').insert(e)
-    }
-
-    override async insertTxLabel(label: table.TxLabel, trx?: sdk.TrxToken) : Promise<number> {
-        const e = await this.validateEntityForInsert(label, trx)
-        if (e.txLabelId === 0) delete e.txLabelId
-        const [id] = await this.toDb(trx)<table.TxLabel>('tx_labels').insert(e)
-        label.txLabelId = id
-        return label.txLabelId
-    }
-
-    override async insertTxLabelMap(labelMap: table.TxLabelMap, trx?: sdk.TrxToken) : Promise<void> {
-        const e = await this.validateEntityForInsert(labelMap, trx)
-        const [id] = await this.toDb(trx)<table.TxLabelMap>('tx_labels_map').insert(e)
-    }
-
-    override async insertWatchmanEvent(event: table.WatchmanEvent, trx?: sdk.TrxToken) : Promise<number> {
-        const e = await this.validateEntityForInsert(event, trx)
-        if (e.id === 0) delete e.id
-        const [id] = await this.toDb(trx)<table.WatchmanEvent>('watchman_events').insert(e)
-        event.id = id
-        return event.id
-    }
-
-    override async insertSyncState(syncState: table.SyncState, trx?: sdk.TrxToken) : Promise<number> {
-        const e = await this.validateEntityForInsert(syncState, trx, ['when'], ['init'])
-        if (e.syncStateId === 0) delete e.syncStateId
-        const [id] = await this.toDb(trx)<table.SyncState>('sync_states').insert(e)
-        syncState.syncStateId = id
-        return syncState.syncStateId
-    }
-
-
-    override async updateCertificateField(certificateId: number, fieldName: string, update: Partial<table.CertificateField>, trx?: sdk.TrxToken) : Promise<number> {
-        await this.verifyReadyForDatabaseAccess(trx)
-        return await this.toDb(trx)<table.CertificateField>('certificate_fields').where({ certificateId, fieldName }).update(this.validatePartialForUpdate(update))
-    }
-    override async updateCertificate(id: number, update: Partial<table.Certificate>, trx?: sdk.TrxToken) : Promise<number> {
-        await this.verifyReadyForDatabaseAccess(trx)
-        return await this.toDb(trx)<table.Certificate>('certificates').where({ certificateId: id }).update(this.validatePartialForUpdate(update))
-    }
-    override async updateCommission(id: number, update: Partial<table.Commission>, trx?: sdk.TrxToken) : Promise<number> {
-        await this.verifyReadyForDatabaseAccess(trx)
-        return await this.toDb(trx)<table.Commission>('commissions').where({ commissionId: id }).update(this.validatePartialForUpdate(update))
-    }
-    override async updateOutputBasket(id: number, update: Partial<table.OutputBasket>, trx?: sdk.TrxToken) : Promise<number> {
-        await this.verifyReadyForDatabaseAccess(trx)
-        return await this.toDb(trx)<table.OutputBasket>('output_baskets').where({ basketId: id }).update(this.validatePartialForUpdate(update))
-    }
-    override async updateOutput(id: number, update: Partial<table.Output>, trx?: sdk.TrxToken) : Promise<number> {
-        await this.verifyReadyForDatabaseAccess(trx)
-        return await this.toDb(trx)<table.Output>('outputs').where({ outputId: id }).update(this.validatePartialForUpdate(update))
-    }
-    override async updateOutputTagMap(outputId: number, tagId: number, update: Partial<table.OutputTagMap>, trx?: sdk.TrxToken) : Promise<number> {
-        await this.verifyReadyForDatabaseAccess(trx)
-        return await this.toDb(trx)<table.OutputTagMap>('output_tags_map').where({ outputId, outputTagId: tagId }).update(this.validatePartialForUpdate(update))
-    }
-    override async updateOutputTag(id: number, update: Partial<table.OutputTag>, trx?: sdk.TrxToken) : Promise<number> {
-        await this.verifyReadyForDatabaseAccess(trx)
-        return await this.toDb(trx)<table.OutputTag>('output_tags').where({ outputTagId: id }).update(this.validatePartialForUpdate(update))
-    }
-    override async updateProvenTxReq(id: number, update: Partial<table.ProvenTxReq>, trx?: sdk.TrxToken) : Promise<number> {
-        await this.verifyReadyForDatabaseAccess(trx)
-        return await this.toDb(trx)<table.ProvenTxReq>('proven_tx_reqs').where({ provenTxReqId: id }).update(this.validatePartialForUpdate(update))
-    }
-    override async updateProvenTx(id: number, update: Partial<table.ProvenTx>, trx?: sdk.TrxToken): Promise<number>  {
-        await this.verifyReadyForDatabaseAccess(trx)
-        return await this.toDb(trx)<table.ProvenTx>('proven_txs').where({ provenTxId: id }).update(this.validatePartialForUpdate(update))
-    }
-    override async updateSyncState(id: number, update: Partial<table.SyncState>, trx?: sdk.TrxToken): Promise<number> {
-        await this.verifyReadyForDatabaseAccess(trx)
-        return await this.toDb(trx)<table.SyncState>('sync_states').where({ syncStateId: id }).update(this.validatePartialForUpdate(update, ['when'], ['init']))
-    }
-    override async updateTransaction(id: number, update: Partial<table.Transaction>, trx?: sdk.TrxToken) : Promise<number> {
-        await this.verifyReadyForDatabaseAccess(trx)
-        return await this.toDb(trx)<table.Transaction>('transactions').where({ transactionId: id }).update(this.validatePartialForUpdate(update))
-    }
-    override async updateTxLabelMap(transactionId: number, txLabelId: number, update: Partial<table.TxLabelMap>, trx?: sdk.TrxToken) : Promise<number> {
-        await this.verifyReadyForDatabaseAccess(trx)
-        return await this.toDb(trx)<table.TxLabelMap>('tx_labels_map').where({ transactionId, txLabelId }).update(this.validatePartialForUpdate(update))
-    }
-    override async updateTxLabel(id: number, update: Partial<table.TxLabel>, trx?: sdk.TrxToken) : Promise<number> {
-        await this.verifyReadyForDatabaseAccess(trx)
-        return await this.toDb(trx)<table.TxLabel>('tx_labels').where({ txLabelId: id }).update(this.validatePartialForUpdate(update))
-    }
-    override async updateUser(id: number, update: Partial<table.User>, trx?: sdk.TrxToken) : Promise<number> {
-        await this.verifyReadyForDatabaseAccess(trx)
-        return await this.toDb(trx)<table.User>('users').where({ userId: id }).update(this.validatePartialForUpdate(update))
-    }
-    override async updateWatchmanEvent(id: number, update: Partial<table.WatchmanEvent>, trx?: sdk.TrxToken): Promise<number>  {
-        await this.verifyReadyForDatabaseAccess(trx)
-        return await this.toDb(trx)<table.WatchmanEvent>('watchman_events').where({ id }).update(this.validatePartialForUpdate(update))
-    }
-
-
-
-
-    setupQuery<T extends object>(table: string, args: sdk.FindPartialSincePagedArgs<T>)
-    : Knex.QueryBuilder
-    {
-        let q = this.toDb(args.trx)<T>(table)
-        if (args.partial && Object.keys(args.partial).length > 0) q.where(args.partial)
-        if (args.since) q.where('updated_at', '>=', this.validateDateForWhere(args.since));
-        if (args.paged) {
-            q.limit(args.paged.limit)
-            q.offset(args.paged.offset || 0)
-        }
-        return q
-    }
-
-    findCertificateFieldsQuery(args: sdk.FindCertificateFieldsArgs) : Knex.QueryBuilder {
-        return this.setupQuery('certificate_fields', args)
-    }
-    findCertificatesQuery(args: sdk.FindCertificatesArgs) : Knex.QueryBuilder {
-        const q = this.setupQuery('certificates', args)
-        if (args.certifiers && args.certifiers.length > 0) q.whereIn('certifier', args.certifiers);
-        if (args.types && args.types.length > 0) q.whereIn('type', args.types);
-        return q
-    }
-    findCommissionsQuery(args: sdk.FindCommissionsArgs) : Knex.QueryBuilder {
-        if (args.partial.lockingScript) throw new sdk.WERR_INVALID_PARAMETER('partial.lockingScript', `undefined. Commissions may not be found by lockingScript value.`);
-        return this.setupQuery('commissions', args)
-    }
-    findOutputBasketsQuery(args: sdk.FindOutputBasketsArgs) : Knex.QueryBuilder {
-        return this.setupQuery('output_baskets', args)
-    }
-    findOutputsQuery(args: sdk.FindOutputsArgs, count?: boolean) : Knex.QueryBuilder { 
-        if (args.partial.lockingScript) throw new sdk.WERR_INVALID_PARAMETER('args.partial.lockingScript', `undefined. Outputs may not be found by lockingScript value.`);
-        const q = this.setupQuery('outputs', args)
-        if (args.txStatus && args.txStatus.length > 0) {
-            q.whereRaw(`(select status from transactions where transactions.transactionId = outputs.transactionId) in (${args.txStatus.map(s => `'${s}'`).join(',')})`)
-        }
-        if (args.noScript && !count) {
-            const columns = table.outputColumnsWithoutLockingScript.map(c => `outputs.${c}`)
-            q.select(columns)
-        }
-        return q
-    }
-    findOutputTagMapsQuery(args: sdk.FindOutputTagMapsArgs) : Knex.QueryBuilder {
-        const q = this.setupQuery('output_tags_map', args)
-        if (args.tagIds && args.tagIds.length > 0) q.whereIn('outputTagId', args.tagIds);
-        return q
-    }
-    findOutputTagsQuery(args: sdk.FindOutputTagsArgs) : Knex.QueryBuilder {
-        return this.setupQuery('output_tags', args)
-    }
-    findProvenTxReqsQuery(args: sdk.FindProvenTxReqsArgs) : Knex.QueryBuilder {
-        if (args.partial.rawTx) throw new sdk.WERR_INVALID_PARAMETER('args.partial.rawTx', `undefined. ProvenTxReqs may not be found by rawTx value.`);
-        if (args.partial.inputBEEF) throw new sdk.WERR_INVALID_PARAMETER('args.partial.inputBEEF', `undefined. ProvenTxReqs may not be found by inputBEEF value.`);
-        const q = this.setupQuery('proven_tx_reqs', args)
-        if (args.status && args.status.length > 0) q.whereIn('status', args.status);
-        if (args.txids && args.txids.length > 0) q.whereIn('txid', args.txids);
-        return q
-    }
-    findProvenTxsQuery(args: sdk.FindProvenTxsArgs): Knex.QueryBuilder  {
-        if (args.partial.rawTx) throw new sdk.WERR_INVALID_PARAMETER('args.partial.rawTx', `undefined. ProvenTxs may not be found by rawTx value.`);
-        if (args.partial.merklePath) throw new sdk.WERR_INVALID_PARAMETER('args.partial.merklePath', `undefined. ProvenTxs may not be found by merklePath value.`);
-        return this.setupQuery('proven_txs', args)
-    }
-    findSyncStatesQuery(args: sdk.FindSyncStatesArgs): Knex.QueryBuilder {
-        return this.setupQuery('sync_states', args)
-    }
-    findTransactionsQuery(args: sdk.FindTransactionsArgs, count?: boolean) : Knex.QueryBuilder {
-        if (args.partial.rawTx) throw new sdk.WERR_INVALID_PARAMETER('args.partial.rawTx', `undefined. Transactions may not be found by rawTx value.`);
-        if (args.partial.inputBEEF) throw new sdk.WERR_INVALID_PARAMETER('args.partial.inputBEEF', `undefined. Transactions may not be found by inputBEEF value.`);
-        const q = this.setupQuery('transactions', args)
-        if (args.status && args.status.length > 0) q.whereIn('status', args.status);
-        if (args.noRawTx && !count) {
-            const columns = table.transactionColumnsWithoutRawTx.map(c => `transactions.${c}`)
-            q.select(columns)
-        }
-        return q
-    }
-    findTxLabelMapsQuery(args: sdk.FindTxLabelMapsArgs) : Knex.QueryBuilder {
-        const q = this.setupQuery('tx_labels_map', args)
-        if (args.labelIds && args.labelIds.length > 0) q.whereIn('txLabelId', args.labelIds);
-        return q
-    }
-    findTxLabelsQuery(args: sdk.FindTxLabelsArgs) : Knex.QueryBuilder {
-        return this.setupQuery('tx_labels', args)
-    }
-    findUsersQuery(args: sdk.FindUsersArgs) : Knex.QueryBuilder {
-        return this.setupQuery('users', args)
-    }
-    findWatchmanEventsQuery(args: sdk.FindWatchmanEventsArgs): Knex.QueryBuilder  {
-        return this.setupQuery('watchman_events', args)
-    }
-
-
-    override async findCertificateFields(args: sdk.FindCertificateFieldsArgs) : Promise<table.CertificateField[]> {
-        return this.validateEntities(await this.findCertificateFieldsQuery(args))
-    }
-    override async findCertificates(args: sdk.FindCertificatesArgs) : Promise<table.Certificate[]> {
-        const q = this.findCertificatesQuery(args)
-        const r = await q
-        return this.validateEntities(r, undefined, ['isDeleted'])
-    }
-    override async findCommissions(args: sdk.FindCommissionsArgs) : Promise<table.Commission[]> {
-        const q = this.findCommissionsQuery(args)
-        const r = await q
-        return this.validateEntities(r, undefined, ['isRedeemed'])
-    }
-    override async findOutputBaskets(args: sdk.FindOutputBasketsArgs) : Promise<table.OutputBasket[]> {
-        const q = this.findOutputBasketsQuery(args)
-        const r = await q
-        return this.validateEntities(r, undefined, ['isDeleted'])
-    }
-    override async findOutputs(args: sdk.FindOutputsArgs) : Promise<table.Output[]> {
-        const q = this.findOutputsQuery(args)
-        const r = await q
-        if (!args.noScript) {
-            for (const o of r) {
-                await this.validateOutputScript(o, args.trx)
-            }
-        }
-        return this.validateEntities(r, undefined, ['spendable', 'change'])
-    }
-    override async findOutputTagMaps(args: sdk.FindOutputTagMapsArgs) : Promise<table.OutputTagMap[]> {
-        const q = this.findOutputTagMapsQuery(args)
-        const r = await q
-        return this.validateEntities(r, undefined, ['isDeleted'])
-    }
-    override async findOutputTags(args: sdk.FindOutputTagsArgs) : Promise<table.OutputTag[]> {
-        const q = this.findOutputTagsQuery(args)
-        const r = await q
-        return this.validateEntities(r, undefined, ['isDeleted'])
-    }
-    override async findProvenTxReqs(args: sdk.FindProvenTxReqsArgs) : Promise<table.ProvenTxReq[]> {
-        const q = this.findProvenTxReqsQuery(args)
-        const r = await q
-        return this.validateEntities(r, undefined, ['notified'])
-    }
-    override async findProvenTxs(args: sdk.FindProvenTxsArgs): Promise<table.ProvenTx[]>  {
-        const q = this.findProvenTxsQuery(args)
-        const r = await q
-        return this.validateEntities(r)
-    }
-    override async findSyncStates(args: sdk.FindSyncStatesArgs): Promise<table.SyncState[]> {
-        const q = this.findSyncStatesQuery(args)
-        const r = await q
-        return this.validateEntities(r, ['when'], ['init'])
-    }
-    override async findTransactions(args: sdk.FindTransactionsArgs) : Promise<table.Transaction[]> {
-        const q = this.findTransactionsQuery(args)
-        const r = await q
-        if (!args.noRawTx) {
-            for (const t of r) { await this.validateRawTransaction(t, args.trx) }
-        }
-        return this.validateEntities(r, undefined, ['isOutgoing'])
-    }
-    override async findTxLabelMaps(args: sdk.FindTxLabelMapsArgs) : Promise<table.TxLabelMap[]> {
-        const q = this.findTxLabelMapsQuery(args)
-        const r = await q
-        return this.validateEntities(r, undefined, ['isDeleted'])
-    }
-    override async findTxLabels(args: sdk.FindTxLabelsArgs) : Promise<table.TxLabel[]> {
-        const q = this.findTxLabelsQuery(args)
-        const r = await q
-        return this.validateEntities(r, undefined, ['isDeleted'])
-    }
-    override async findUsers(args: sdk.FindUsersArgs) : Promise<table.User[]> {
-        const q = this.findUsersQuery(args)
-        const r = await q
-        return this.validateEntities(r)
-    }
-    override async findWatchmanEvents(args: sdk.FindWatchmanEventsArgs): Promise<table.WatchmanEvent[]>  {
-        const q = this.findWatchmanEventsQuery(args)
-        const r = await q
-        return this.validateEntities(r, ['when'], undefined)
-    }
-
-    async getCount<T extends object>(q: Knex.QueryBuilder<T, T[]>) : Promise<number> {
-        q.count()
-        const r = await q
-        return r[0]['count(*)']
-    }
-
-    override async countCertificateFields(args: sdk.FindCertificateFieldsArgs) : Promise<number> {
-        return await this.getCount(this.findCertificateFieldsQuery(args))
-    }
-    override async countCertificates(args: sdk.FindCertificatesArgs) : Promise<number> {
-        return await this.getCount(this.findCertificatesQuery(args))
-    }
-    override async countCommissions(args: sdk.FindCommissionsArgs) : Promise<number> {
-        return await this.getCount(this.findCommissionsQuery(args))
-    }
-    override async countOutputBaskets(args: sdk.FindOutputBasketsArgs) : Promise<number> {
-        return await this.getCount(this.findOutputBasketsQuery(args))
-    }
-    override async countOutputs(args: sdk.FindOutputsArgs) : Promise<number> {
-        return await this.getCount(this.findOutputsQuery(args, true))
-    }
-    override async countOutputTagMaps(args: sdk.FindOutputTagMapsArgs) : Promise<number> {
-        return await this.getCount(this.findOutputTagMapsQuery(args))
-    }
-    override async countOutputTags(args: sdk.FindOutputTagsArgs) : Promise<number> {
-        return await this.getCount(this.findOutputTagsQuery(args))
-    }
-    override async countProvenTxReqs(args: sdk.FindProvenTxReqsArgs) : Promise<number> {
-        return await this.getCount(this.findProvenTxReqsQuery(args))
-    }
-    override async countProvenTxs(args: sdk.FindProvenTxsArgs): Promise<number>  {
-        return await this.getCount(this.findProvenTxsQuery(args))
-    }
-    override async countSyncStates(args: sdk.FindSyncStatesArgs): Promise<number> {
-        return await this.getCount(this.findSyncStatesQuery(args))
-    }
-    override async countTransactions(args: sdk.FindTransactionsArgs) : Promise<number> {
-        return await this.getCount(this.findTransactionsQuery(args, true))
-    }
-    override async countTxLabelMaps(args: sdk.FindTxLabelMapsArgs) : Promise<number> {
-        return await this.getCount(this.findTxLabelMapsQuery(args))
-    }
-    override async countTxLabels(args: sdk.FindTxLabelsArgs) : Promise<number> {
-        return await this.getCount(this.findTxLabelsQuery(args))
-    }
-    override async countUsers(args: sdk.FindUsersArgs) : Promise<number> {
-        return await this.getCount(this.findUsersQuery(args))
-    }
-    override async countWatchmanEvents(args: sdk.FindWatchmanEventsArgs): Promise<number>  {
-        return await this.getCount(this.findWatchmanEventsQuery(args))
-    }
-
-    override async destroy(): Promise<void> {
-        await this.knex?.destroy()
-    }
-
-    override async migrate(storageName: string): Promise<string> {
-        const config = { migrationSource: new KnexMigrations(this.chain, storageName, 1024) }
-        await this.knex.migrate.latest(config)
-        const version = await this.knex.migrate.currentVersion(config)
-        return version
-    }
-
-    override async dropAllData(): Promise<void> {
-        const config = { migrationSource: new KnexMigrations(this.chain, '', 1024) }
-        const count = Object.keys(config.migrationSource.migrations).length
-        for (let i = 0; i < count; i++) {
-            try {
-                const r = await this.knex.migrate.down(config)
-                expect(r).toBeTruthy()
-            } catch (eu: unknown) {
-                break;
-            }
-        }
-    }
-
-    override async transaction<T>(scope: (trx: sdk.TrxToken) => Promise<T>, trx?: sdk.TrxToken): Promise<T> {
-        if (trx)
-            return await scope(trx)
-        
-        return await this.knex.transaction<T>(async knextrx => {
-            const trx = knextrx as sdk.TrxToken
-            return await scope(trx)
-        })
-    }
-
-    /**
-     * Convert the standard optional `TrxToken` parameter into either a direct knex database instance,
-     * or a Knex.Transaction as appropriate.
-     */
-    toDb(trx?: sdk.TrxToken) {
-        // eslint-disable-next-line @typescript-eslint/no-explicit-any
-        const db = !trx ? this.knex : <Knex.Transaction<any, any[]>>trx
-        this.whenLastAccess = new Date()
-        return db
-    }
-
-    async validateRawTransaction(t: table.Transaction, trx?: sdk.TrxToken) : Promise<void> {
-        // if there is no txid or there is a rawTransaction return what we have.
-        if (t.rawTx || !t.txid) return
-
-        // rawTransaction is missing, see if we moved it ...
-
-        const rawTx = await this.getRawTxOfKnownValidTransaction(t.txid, undefined, undefined, trx)
-        if (!rawTx) return
-        t.rawTx = rawTx
-    }
-
-    async validateOutputScript(o: table.Output, trx?: sdk.TrxToken) : Promise<void> {
-        // without offset and length values return what we have (make no changes)
-        if (!o.scriptLength || !o.scriptOffset || !o.txid) return
-        // if there is an outputScript and its length is the expected length return what we have.
-        if (o.lockingScript && o.lockingScript.length === o.scriptLength) return
-
-        // outputScript is missing or has incorrect length...
-
-        const script = await this.getRawTxOfKnownValidTransaction(o.txid, o.scriptOffset, o.scriptLength, trx)
-        if (!script) return
-        o.lockingScript = script
-    }
-
-    /**
-     * Make sure database is ready for access:
-     * 
-     * - dateScheme is known
-     * - foreign key constraints are enabled
-     * 
-     * @param trx
-     */
-    async verifyReadyForDatabaseAccess(trx?: sdk.TrxToken) : Promise<DBType> {
-        if (!this.settings) {
-
-            this.settings = await this.getSettings()
-
-            // Make sure foreign key constraint checking is turned on in SQLite.
-            if (this.settings.dbtype === 'SQLite') {
-                await this.toDb(trx).raw("PRAGMA foreign_keys = ON;")
-            }
-        }
-        
-        return this.settings.dbtype
-    }
-
-    /**
-     * Helper to force uniform behavior across database engines.
-     * Use to process the update template for entities being updated.
-     */
-    validatePartialForUpdate<T extends sdk.EntityTimeStamp>(
-        update: Partial<T>,
-        dateFields?: string[],
-        booleanFields?: string[]
-    ) : Partial<T> {
-        if (!this.dbtype) throw new sdk.WERR_INTERNAL('must call verifyReadyForDatabaseAccess first');
-        const v: any = update
-        if (v.created_at) v.created_at = this.validateEntityDate(v.created_at);
-        if (v.updated_at) v.updated_at = this.validateEntityDate(v.updated_at);
-        if (!v.created_at) delete v.created_at
-        if (!v.updated_at) v.updated_at = this.validateEntityDate(new Date());
-
-        if (dateFields) {
-            for (const df of dateFields) {
-                if (v[df])
-                    v[df] = this.validateOptionalEntityDate(v[df])
-            }
-        }
-        if (booleanFields) {
-            for (const df of booleanFields) {
-                if (update[df] !== undefined)
-                    update[df] = !!(update[df]) ? 1 : 0
-            }
-        }
-        for (const key of Object.keys(v)) {
-            const val = v[key]
-            if (Array.isArray(val) && (val.length === 0 || typeof val[0] === 'number')) {
-                v[key] = Buffer.from(val)
-            } else if (val === undefined) {
-                v[key] = null
-            }
-        }
-        this.isDirty = true
-        return v
-    }
-
-    /**
-     * Helper to force uniform behavior across database engines.
-     * Use to process new entities being inserted into the database.
-     */
-    async validateEntityForInsert<T extends sdk.EntityTimeStamp>(
-        entity: T, trx?: sdk.TrxToken,
-        dateFields?: string[],
-        booleanFields?: string[]
-    ): Promise<any> {
-        await this.verifyReadyForDatabaseAccess(trx)
-        const v: any = { ...entity }
-        v.created_at = this.validateOptionalEntityDate(v.created_at, true)!
-        v.updated_at = this.validateOptionalEntityDate(v.updated_at, true)!
-        if (!v.created_at) delete v.created_at
-        if (!v.updated_at) delete v.updated_at
-        if (dateFields) {
-            for (const df of dateFields) {
-                if (v[df])
-                    v[df] = this.validateOptionalEntityDate(v[df])
-            }
-        }
-        if (booleanFields) {
-            for (const df of booleanFields) {
-                if (entity[df] !== undefined)
-                    entity[df] = !!(entity[df]) ? 1 : 0
-            }
-        }
-        for (const key of Object.keys(v)) {
-            const val = v[key]
-            if (Array.isArray(val) && (val.length === 0 || typeof val[0] === 'number')) {
-                v[key] = Buffer.from(val)
-            } else if (val === undefined) {
-                v[key] = null
-            }
-        }
-        this.isDirty = true
-        return v
-    }
-
-    override async getLabelsForTransactionId(transactionId?: number, trx?: sdk.TrxToken): Promise<table.TxLabel[]> {
-        if (transactionId === undefined) return []
-        const labels = await this.toDb(trx)<table.TxLabel>('tx_labels')
-            .join('tx_labels_map', 'tx_labels_map.txLabelId', 'tx_labels.txLabelId')
-            .where('tx_labels_map.transactionId', transactionId)
-            .whereNot('tx_labels_map.isDeleted', true)
-            .whereNot('tx_labels.isDeleted', true)
-        return this.validateEntities(labels, undefined, ['isDeleted'])
-    }
-
-    async extendOutput(o: table.Output, includeBasket = false, includeTags = false, trx?: sdk.TrxToken): Promise<table.OutputX> {
-        const ox = o as table.OutputX
-        if (includeBasket && ox.basketId)
-            ox.basket = await this.findOutputBasketById(o.basketId!, trx)
-        if (includeTags) {
-            ox.tags = await this.getTagsForOutputId(o.outputId)
-        }
-        return o
-    }
-
-    override async getTagsForOutputId(outputId: number, trx?: sdk.TrxToken) : Promise<table.OutputTag[]> {
-        const tags = await this.toDb(trx)<table.OutputTag>('output_tags')
-            .join('output_tags_map', 'output_tags_map.outputTagId', 'output_tags.outputTagId')
-            .where('output_tags_map.outputId', outputId)
-            .whereNot('output_tags_map.isDeleted', true)
-            .whereNot('output_tags.isDeleted', true)
-        return this.validateEntities(tags, undefined, ['isDeleted'])
-    }
-
-    override async purgeData(params: sdk.PurgeParams, trx?: sdk.TrxToken): Promise<sdk.PurgeResults> {
-        return await purgeData(this, params, trx)
-    }
-
-    /**
-     *  Finds closest matching available change output to use as input for new transaction.
-     * 
-     * Transactionally allocate the output such that 
-     */
-    async countChangeInputs(
-        userId: number,
-        basketId: number,
-        excludeSending: boolean
-    ): Promise<number>
-    {
-        const status: sdk.TransactionStatus[] = ['completed', 'unproven']
-        if (!excludeSending) status.push('sending');
-        const statusText = status.map(s => `'${s}'`).join(',')
-        const txStatusCondition = `(SELECT status FROM transactions WHERE outputs.transactionId = transactions.transactionId) in (${statusText})`
-        let q = this.knex<table.Output>('outputs').where({ userId, spendable: true, basketId }).whereRaw(txStatusCondition)
-        const count = await this.getCount(q)
-        return count
-    }
-
-    /**
-     *  Finds closest matching available change output to use as input for new transaction.
-     * 
-     * Transactionally allocate the output such that 
-     */
-    async allocateChangeInput(
-        userId: number,
-        basketId: number,
-        targetSatoshis: number,
-        exactSatoshis: number | undefined,
-        excludeSending: boolean,
-        transactionId: number
-    ): Promise<table.Output | undefined>
-    {
-        const status: sdk.TransactionStatus[] = ['completed', 'unproven']
-        if (!excludeSending) status.push('sending');
-        const statusText = status.map(s => `'${s}'`).join(',')
-
-        const r: table.Output | undefined = await this.knex.transaction(async trx => {
-            const txStatusCondition = `AND (SELECT status FROM transactions WHERE outputs.transactionId = transactions.transactionId) in (${statusText})`;
-            
-            let outputId: number | undefined
-            const setOutputId = async (rawQuery: string) : Promise<void> => {
-                let oidr = await trx.raw(rawQuery)
-                outputId = undefined
-                if (!oidr['outputId'] && oidr.length > 0) oidr = oidr[0]
-                if (!oidr['outputId'] && oidr.length > 0) oidr = oidr[0]
-                if (oidr['outputId'])
-                    outputId = Number(oidr['outputId'])
-            }
-
-            if (exactSatoshis !== undefined) {
-                // Find outputId of output that with exactSatoshis
-                await setOutputId(`
->>>>>>> 9613a501
                 SELECT outputId 
                 FROM outputs
                 WHERE userId = ${userId} 
