--- conflicted
+++ resolved
@@ -1,13 +1,7 @@
 /* eslint-disable @typescript-eslint/no-unused-vars */
-<<<<<<< HEAD
 import { MerklePath } from '@bsv/sdk'
-import { arraysEqual, entity, sdk, table, verifyId, verifyOneOrNone } from '../../..'
+import { arraysEqual, entity, sdk, table, verifyId, verifyOneOrNone } from '../../../index.client'
 import { EntityBase } from '.'
-=======
-import { MerklePath } from "@bsv/sdk"
-import { arraysEqual, entity, sdk, table, verifyId, verifyOneOrNone } from "../../../index.client";
-import { EntityBase } from ".";
->>>>>>> 6df2674d
 
 export class OutputTagMap extends EntityBase<table.OutputTagMap> {
   constructor(api?: table.OutputTagMap) {
