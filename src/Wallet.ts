import {
  AbortActionArgs,
  AbortActionResult,
  AcquireCertificateArgs,
  AcquireCertificateResult,
  AuthenticatedResult,
  Beef,
  BeefParty,
  CreateActionArgs,
  CreateActionResult,
  CreateHmacArgs,
  CreateHmacResult,
  CreateSignatureArgs,
  CreateSignatureResult,
  DiscoverByAttributesArgs,
  DiscoverByIdentityKeyArgs,
  DiscoverCertificatesResult,
  GetHeaderArgs,
  GetHeaderResult,
  GetHeightResult,
  GetNetworkResult,
  GetPublicKeyArgs,
  GetPublicKeyResult,
  GetVersionResult,
  InternalizeActionArgs,
  InternalizeActionResult,
  KeyDeriver,
  ListActionsArgs,
  ListActionsResult,
  ListCertificatesArgs,
  ListCertificatesResult,
  ListOutputsArgs,
  ListOutputsResult,
  OriginatorDomainNameStringUnder250Bytes,
  ProtoWallet,
  ProveCertificateArgs,
  ProveCertificateResult,
  PubKeyHex,
  RelinquishCertificateArgs,
  RelinquishCertificateResult,
  RelinquishOutputArgs,
  RelinquishOutputResult,
  RevealCounterpartyKeyLinkageArgs,
  RevealCounterpartyKeyLinkageResult,
  RevealSpecificKeyLinkageArgs,
  RevealSpecificKeyLinkageResult,
  SignActionArgs,
  SignActionResult,
  Transaction as BsvTransaction,
  TrustSelf,
  Utils,
  VerifyHmacArgs,
  VerifyHmacResult,
  VerifySignatureArgs,
  VerifySignatureResult,
  WalletDecryptArgs,
  WalletDecryptResult,
  WalletEncryptArgs,
  WalletEncryptResult,
  WalletInterface,
  createNonce,
  AuthFetch,
  verifyNonce,
  MasterCertificate,
  Certificate,
<<<<<<< HEAD
  LookupResolver
=======
  AtomicBEEF
>>>>>>> 330941f4
} from '@bsv/sdk'
import {
  sdk,
  toWalletNetwork,
  Monitor,
  WalletStorageManager,
  WalletSigner,
  randomBytesBase64,
  ScriptTemplateBRC29
} from './index.client'
import { acquireDirectCertificate } from './signer/methods/acquireDirectCertificate'
import { proveCertificate } from './signer/methods/proveCertificate'
import { createAction } from './signer/methods/createAction'
import { signAction } from './signer/methods/signAction'
import { internalizeAction } from './signer/methods/internalizeAction'
import { WalletSettingsManager } from './WalletSettingsManager'
import {
  queryOverlay,
  transformVerifiableCertificatesWithTrust
} from './utility/identityUtils'
import { maxPossibleSatoshis } from './storage/methods/generateChange'

export interface WalletArgs {
  chain: sdk.Chain
  keyDeriver: KeyDeriver
  storage: WalletStorageManager
  services?: sdk.WalletServices
  monitor?: Monitor
  privilegedKeyManager?: sdk.PrivilegedKeyManager
  settingsManager?: WalletSettingsManager
  lookupResolver?: LookupResolver
}

function isWalletSigner(args: WalletArgs | WalletSigner): args is WalletSigner {
  return args['isWalletSigner']
}

export class Wallet implements WalletInterface, ProtoWallet {
  chain: sdk.Chain
  keyDeriver: KeyDeriver
  storage: WalletStorageManager
  settingsManager: WalletSettingsManager
  lookupResolver: LookupResolver

  services?: sdk.WalletServices
  monitor?: Monitor

  identityKey: string

  /**
   * The wallet creates a `BeefParty` when it is created.
   * All the Beefs that pass through the wallet are merged into this beef.
   * Thus what it contains at any time is the union of all transactions and proof data processed.
   * The class `BeefParty` derives from `Beef`, adding the ability to track the source of merged data.
   *
   * This allows it to generate beefs to send to a particular “party” (storage or the user)
   * that includes “txid only proofs” for transactions they already know about.
   * Over time, this allows an active wallet to drastically reduce the amount of data transmitted.
   */
  beef: BeefParty
  /**
   * If true, beefs returned to the user may contain txidOnly transactions.
   */
  returnTxidOnly: boolean = false
  trustSelf?: TrustSelf
  userParty: string
  proto: ProtoWallet
  privilegedKeyManager?: sdk.PrivilegedKeyManager

  pendingSignActions: Record<string, PendingSignAction>

  /**
   * For repeatability testing, set to an array of random numbers from [0..1).
   */
  randomVals?: number[] = undefined

  constructor(
    argsOrSigner: WalletArgs | WalletSigner,
    services?: sdk.WalletServices,
    monitor?: Monitor,
    privilegedKeyManager?: sdk.PrivilegedKeyManager
  ) {
    const args: WalletArgs = !isWalletSigner(argsOrSigner)
      ? argsOrSigner
      : {
          chain: argsOrSigner.chain,
          keyDeriver: argsOrSigner.keyDeriver,
          storage: argsOrSigner.storage,
          services,
          monitor,
          privilegedKeyManager
        }

    if (args.storage._authId.identityKey != args.keyDeriver.identityKey)
      throw new sdk.WERR_INVALID_PARAMETER(
        'storage',
        `authenticated as the same identityKey (${args.storage._authId.identityKey}) as the keyDeriver (${args.keyDeriver.identityKey}).`
      )

    this.settingsManager =
      args.settingsManager || new WalletSettingsManager(this)
    this.lookupResolver = args.lookupResolver || new LookupResolver()

    this.chain = args.chain
    this.keyDeriver = args.keyDeriver
    this.storage = args.storage
    this.proto = new ProtoWallet(args.keyDeriver)
    this.services = args.services
    this.monitor = args.monitor
    this.privilegedKeyManager = args.privilegedKeyManager

    this.identityKey = this.keyDeriver.identityKey

    this.pendingSignActions = {}

    this.userParty = `user ${this.getClientChangeKeyPair().publicKey}`
    this.beef = new BeefParty([this.userParty])
    this.trustSelf = 'known'

    if (this.services) {
      this.storage.setServices(this.services)
    }
  }

  async destroy(): Promise<void> {
    await this.storage.destroy()
    if (this.privilegedKeyManager) await this.privilegedKeyManager.destroyKey()
  }

  getClientChangeKeyPair(): sdk.KeyPair {
    const kp: sdk.KeyPair = {
      privateKey: this.keyDeriver.rootKey.toString(),
      publicKey: this.keyDeriver.rootKey.toPublicKey().toString()
    }
    return kp
  }

  async getIdentityKey(): Promise<PubKeyHex> {
    return (await this.getPublicKey({ identityKey: true })).publicKey
  }

  getPublicKey(
    args: GetPublicKeyArgs,
    originator?: OriginatorDomainNameStringUnder250Bytes
  ): Promise<GetPublicKeyResult> {
    if (args.privileged) {
      if (!this.privilegedKeyManager) {
        throw new Error(
          'Privileged operations require the Wallet to be configured with a privileged key manager.'
        )
      }
      return this.privilegedKeyManager.getPublicKey(args)
    }
    return this.proto.getPublicKey(args)
  }
  revealCounterpartyKeyLinkage(
    args: RevealCounterpartyKeyLinkageArgs,
    originator?: OriginatorDomainNameStringUnder250Bytes
  ): Promise<RevealCounterpartyKeyLinkageResult> {
    if (args.privileged) {
      if (!this.privilegedKeyManager) {
        throw new Error(
          'Privileged operations require the Wallet to be configured with a privileged key manager.'
        )
      }
      return this.privilegedKeyManager.revealCounterpartyKeyLinkage(args)
    }
    return this.proto.revealCounterpartyKeyLinkage(args)
  }
  revealSpecificKeyLinkage(
    args: RevealSpecificKeyLinkageArgs,
    originator?: OriginatorDomainNameStringUnder250Bytes
  ): Promise<RevealSpecificKeyLinkageResult> {
    if (args.privileged) {
      if (!this.privilegedKeyManager) {
        throw new Error(
          'Privileged operations require the Wallet to be configured with a privileged key manager.'
        )
      }
      return this.privilegedKeyManager.revealSpecificKeyLinkage(args)
    }
    return this.proto.revealSpecificKeyLinkage(args)
  }
  encrypt(
    args: WalletEncryptArgs,
    originator?: OriginatorDomainNameStringUnder250Bytes
  ): Promise<WalletEncryptResult> {
    if (args.privileged) {
      if (!this.privilegedKeyManager) {
        throw new Error(
          'Privileged operations require the Wallet to be configured with a privileged key manager.'
        )
      }
      return this.privilegedKeyManager.encrypt(args)
    }
    return this.proto.encrypt(args)
  }
  decrypt(
    args: WalletDecryptArgs,
    originator?: OriginatorDomainNameStringUnder250Bytes
  ): Promise<WalletDecryptResult> {
    if (args.privileged) {
      if (!this.privilegedKeyManager) {
        throw new Error(
          'Privileged operations require the Wallet to be configured with a privileged key manager.'
        )
      }
      return this.privilegedKeyManager.decrypt(args)
    }
    return this.proto.decrypt(args)
  }
  createHmac(
    args: CreateHmacArgs,
    originator?: OriginatorDomainNameStringUnder250Bytes
  ): Promise<CreateHmacResult> {
    if (args.privileged) {
      if (!this.privilegedKeyManager) {
        throw new Error(
          'Privileged operations require the Wallet to be configured with a privileged key manager.'
        )
      }
      return this.privilegedKeyManager.createHmac(args)
    }
    return this.proto.createHmac(args)
  }
  verifyHmac(
    args: VerifyHmacArgs,
    originator?: OriginatorDomainNameStringUnder250Bytes
  ): Promise<VerifyHmacResult> {
    if (args.privileged) {
      if (!this.privilegedKeyManager) {
        throw new Error(
          'Privileged operations require the Wallet to be configured with a privileged key manager.'
        )
      }
      return this.privilegedKeyManager.verifyHmac(args)
    }
    return this.proto.verifyHmac(args)
  }
  createSignature(
    args: CreateSignatureArgs,
    originator?: OriginatorDomainNameStringUnder250Bytes
  ): Promise<CreateSignatureResult> {
    if (args.privileged) {
      if (!this.privilegedKeyManager) {
        throw new Error(
          'Privileged operations require the Wallet to be configured with a privileged key manager.'
        )
      }
      return this.privilegedKeyManager.createSignature(args)
    }
    return this.proto.createSignature(args)
  }
  verifySignature(
    args: VerifySignatureArgs,
    originator?: OriginatorDomainNameStringUnder250Bytes
  ): Promise<VerifySignatureResult> {
    if (args.privileged) {
      if (!this.privilegedKeyManager) {
        throw new Error(
          'Privileged operations require the Wallet to be configured with a privileged key manager.'
        )
      }
      return this.privilegedKeyManager.verifySignature(args)
    }
    return this.proto.verifySignature(args)
  }

  getServices(): sdk.WalletServices {
    if (!this.services)
      throw new sdk.WERR_INVALID_PARAMETER(
        'services',
        'valid in constructor arguments to be retreived here.'
      )
    return this.services
  }

  /**
   * @returns the full list of txids whose validity this wallet claims to know.
   *
   * @param newKnownTxids Optional. Additional new txids known to be valid by the caller to be merged.
   */
  getKnownTxids(newKnownTxids?: string[]): string[] {
    if (newKnownTxids) {
      for (const txid of newKnownTxids) this.beef.mergeTxidOnly(txid)
    }
    const r = this.beef.sortTxs()
    const knownTxids = r.valid
    return knownTxids
  }

  getStorageIdentity(): sdk.StorageIdentity {
    const s = this.storage.getSettings()
    return {
      storageIdentityKey: s.storageIdentityKey,
      storageName: s.storageName
    }
  }

  private validateAuthAndArgs<A, T extends sdk.ValidWalletSignerArgs>(
    args: A,
    validate: (args: A) => T
  ): { vargs: T; auth: sdk.AuthId } {
    const vargs = validate(args)
    const auth: sdk.AuthId = { identityKey: this.identityKey }
    return { vargs, auth }
  }

  //////////////////
  // List Methods
  //////////////////

  async listActions(
    args: ListActionsArgs,
    originator?: OriginatorDomainNameStringUnder250Bytes
  ): Promise<ListActionsResult> {
    sdk.validateOriginator(originator)
    const { vargs } = this.validateAuthAndArgs(
      args,
      sdk.validateListActionsArgs
    )
    const r = await this.storage.listActions(vargs)
    return r
  }

  get storageParty(): string {
    return `storage ${this.getStorageIdentity().storageIdentityKey}`
  }

  async listOutputs(
    args: ListOutputsArgs,
    originator?: OriginatorDomainNameStringUnder250Bytes
  ): Promise<ListOutputsResult> {
    sdk.validateOriginator(originator)
    const { vargs } = this.validateAuthAndArgs(
      args,
      sdk.validateListOutputsArgs
    )
    vargs.knownTxids = this.getKnownTxids()
    const r = await this.storage.listOutputs(vargs)
    if (r.BEEF) {
      this.beef.mergeBeefFromParty(this.storageParty, r.BEEF)
    }
    return r
  }

  async listCertificates(
    args: ListCertificatesArgs,
    originator?: OriginatorDomainNameStringUnder250Bytes
  ): Promise<ListCertificatesResult> {
    sdk.validateOriginator(originator)
    const { vargs } = this.validateAuthAndArgs(
      args,
      sdk.validateListCertificatesArgs
    )
    const r = await this.storage.listCertificates(vargs)
    return r
  }

  //////////////////
  // Certificates
  //////////////////

  async acquireCertificate(
    args: AcquireCertificateArgs,
    originator?: OriginatorDomainNameStringUnder250Bytes
  ): Promise<AcquireCertificateResult> {
    sdk.validateOriginator(originator)
    if (args.acquisitionProtocol === 'direct') {
      const { auth, vargs } = this.validateAuthAndArgs(
        args,
        sdk.validateAcquireDirectCertificateArgs
      )
      vargs.subject = (
        await this.getPublicKey({
          identityKey: true,
          privileged: args.privileged,
          privilegedReason: args.privilegedReason
        })
      ).publicKey
      try {
        // Confirm that the information received adds up to a usable certificate...
        await sdk.CertOps.fromCounterparty(
          vargs.privileged ? this.privilegedKeyManager! : this,
          {
            certificate: { ...vargs },
            keyring: vargs.keyringForSubject,
            counterparty:
              vargs.keyringRevealer === 'certifier'
                ? vargs.certifier
                : vargs.keyringRevealer
          }
        )
      } catch (eu: unknown) {
        const e = sdk.WalletError.fromUnknown(eu)
        throw new sdk.WERR_INVALID_PARAMETER(
          'args',
          `valid encrypted and signed certificate and keyring from revealer. ${e.name}: ${e.message}`
        )
      }

      const r = await acquireDirectCertificate(this, auth, vargs)
      return r
    }

    if (args.acquisitionProtocol === 'issuance') {
      const { auth, vargs } = this.validateAuthAndArgs(
        args,
        sdk.validateAcquireIssuanceCertificateArgs
      )
      // Create a random nonce that the server can verify
      const clientNonce = await createNonce(this, vargs.certifier)
      // TODO: Consider adding support to request certificates from a certifier before acquiring a certificate.
      const authClient = new AuthFetch(this)

      // Create a certificate master keyring
      // The certifier is able to decrypt these fields as they are the counterparty
      const { certificateFields, masterKeyring } =
        await MasterCertificate.createCertificateFields(
          this,
          vargs.certifier,
          vargs.fields
        )

      // Make a Certificate Signing Request (CSR) to the certifier
      const response = await authClient.fetch(
        `${vargs.certifierUrl}/signCertificate`,
        {
          method: 'POST',
          headers: {
            'Content-Type': 'application/json'
          },
          body: JSON.stringify({
            clientNonce,
            type: vargs.type,
            fields: certificateFields,
            masterKeyring
          })
        }
      )

      if (response.headers.get('x-bsv-auth-identity-key') !== vargs.certifier) {
        throw new Error(
          `Invalid certifier! Expected: ${vargs.certifier}, Received: ${response.headers.get('x-bsv-auth-identity-key')}`
        )
      }

      const { certificate, serverNonce } = await response.json()

      // Validate the server response
      if (!certificate) {
        throw new Error('No certificate received from certifier!')
      }
      if (!serverNonce) {
        throw new Error('No serverNonce received from certifier!')
      }

      const signedCertificate = new Certificate(
        certificate.type,
        certificate.serialNumber,
        certificate.subject,
        certificate.certifier,
        certificate.revocationOutpoint,
        certificate.fields,
        certificate.signature
      )

      // Validate server nonce
      await verifyNonce(serverNonce, this, vargs.certifier)
      // Verify the server included our nonce
      const { valid } = await this.verifyHmac({
        hmac: Utils.toArray(signedCertificate.serialNumber, 'base64'),
        data: Utils.toArray(clientNonce + serverNonce, 'base64'),
        protocolID: [2, 'certificate issuance'],
        keyID: serverNonce + clientNonce,
        counterparty: vargs.certifier
      })
      if (!valid) throw new Error('Invalid serialNumber')

      // Validate the certificate received
      if (signedCertificate.type !== vargs.type) {
        throw new Error(
          `Invalid certificate type! Expected: ${vargs.type}, Received: ${signedCertificate.type}`
        )
      }
      if (signedCertificate.subject !== this.identityKey) {
        throw new Error(
          `Invalid certificate subject! Expected: ${this.identityKey}, Received: ${signedCertificate.subject}`
        )
      }
      if (signedCertificate.certifier !== vargs.certifier) {
        throw new Error(
          `Invalid certifier! Expected: ${vargs.certifier}, Received: ${signedCertificate.certifier}`
        )
      }
      if (!signedCertificate.revocationOutpoint) {
        throw new Error(`Invalid revocationOutpoint!`)
      }
      if (
        Object.keys(signedCertificate.fields).length !==
        Object.keys(certificateFields).length
      ) {
        throw new Error(
          `Fields mismatch! Objects have different numbers of keys.`
        )
      }
      for (const field of Object.keys(certificateFields)) {
        if (!(field in signedCertificate.fields)) {
          throw new Error(`Missing field: ${field} in certificate.fields`)
        }
        if (signedCertificate.fields[field] !== certificateFields[field]) {
          throw new Error(
            `Invalid field! Expected: ${certificateFields[field]}, Received: ${signedCertificate.fields[field]}`
          )
        }
      }

      await signedCertificate.verify()

      // Store the newly issued certificate
      return await acquireDirectCertificate(this, auth, {
        ...certificate,
        keyringRevealer: 'certifier',
        keyringForSubject: masterKeyring,
        privileged: vargs.privileged
      })
    }

    throw new sdk.WERR_INVALID_PARAMETER(
      'acquisitionProtocol',
      `valid.${args.acquisitionProtocol} is unrecognized.`
    )
  }

  async relinquishCertificate(
    args: RelinquishCertificateArgs,
    originator?: OriginatorDomainNameStringUnder250Bytes
  ): Promise<RelinquishCertificateResult> {
    sdk.validateOriginator(originator)
    this.validateAuthAndArgs(args, sdk.validateRelinquishCertificateArgs)
    const r = await this.storage.relinquishCertificate(args)
    return { relinquished: true }
  }

  async proveCertificate(
    args: ProveCertificateArgs,
    originator?: OriginatorDomainNameStringUnder250Bytes
  ): Promise<ProveCertificateResult> {
    originator = sdk.validateOriginator(originator)
    const { auth, vargs } = this.validateAuthAndArgs(
      args,
      sdk.validateProveCertificateArgs
    )
    const r = await proveCertificate(this, auth, vargs)
    return r
  }

  async discoverByIdentityKey(
    args: DiscoverByIdentityKeyArgs,
    originator?: OriginatorDomainNameStringUnder250Bytes
  ): Promise<DiscoverCertificatesResult> {
    sdk.validateOriginator(originator)
    this.validateAuthAndArgs(args, sdk.validateDiscoverByIdentityKeyArgs)

    const trustSettings = (await this.settingsManager.get()).trustSettings
    const results = await queryOverlay(
      {
        identityKey: args.identityKey,
        trustedCertifiers: trustSettings.trustedCertifiers
      },
      this.lookupResolver
    )
    if (!results) {
      return {
        totalCertificates: 0,
        certificates: []
      }
    }
    return transformVerifiableCertificatesWithTrust(trustSettings, results)
  }

  async discoverByAttributes(
    args: DiscoverByAttributesArgs,
    originator?: OriginatorDomainNameStringUnder250Bytes
  ): Promise<DiscoverCertificatesResult> {
    sdk.validateOriginator(originator)
    this.validateAuthAndArgs(args, sdk.validateDiscoverByAttributesArgs)

    const trustSettings = (await this.settingsManager.get()).trustSettings
    const results = await queryOverlay(
      {
        identityKey: args.attributes,
        trustedCertifiers: trustSettings.trustedCertifiers
      },
      this.lookupResolver
    )
    if (!results) {
      return {
        totalCertificates: 0,
        certificates: []
      }
    }
    return transformVerifiableCertificatesWithTrust(trustSettings, results)
  }

  verifyReturnedTxidOnly(beef: Beef): Beef {
    if (this.returnTxidOnly) return beef
    for (const btx of beef.txs) {
      if (btx.isTxidOnly) {
        const tx = this.beef.findAtomicTransaction(btx.txid)
        if (!tx) throw new sdk.WERR_INTERNAL()
        beef.mergeTransaction(tx)
      }
    }
    for (const btx of beef.txs) {
      if (btx.isTxidOnly) throw new sdk.WERR_INTERNAL()
    }
    return beef
  }

  verifyReturnedTxidOnlyAtomicBEEF(beef: AtomicBEEF): AtomicBEEF {
    if (this.returnTxidOnly) return beef
    const b = Beef.fromBinary(beef)
    if (!b.atomicTxid) throw new sdk.WERR_INTERNAL()
    return this.verifyReturnedTxidOnly(b).toBinaryAtomic(b.atomicTxid!)
  }

  //////////////////
  // Actions
  //////////////////

  async createAction(
    args: CreateActionArgs,
    originator?: OriginatorDomainNameStringUnder250Bytes
  ): Promise<CreateActionResult> {
    sdk.validateOriginator(originator)

    if (!args.options) args.options = {}
    args.options.trustSelf ||= this.trustSelf
    args.options.knownTxids = this.getKnownTxids(args.options.knownTxids)

    const { auth, vargs } = this.validateAuthAndArgs(
      args,
      sdk.validateCreateActionArgs
    )
    if (this.randomVals && this.randomVals.length > 1) {
      vargs.randomVals = [...this.randomVals]
    }

    const r = await createAction(this, auth, vargs)

    if (r.signableTransaction) {
      const st = r.signableTransaction
      const ab = Beef.fromBinary(st.tx)
      if (!ab.atomicTxid)
        throw new sdk.WERR_INTERNAL(
          'Missing atomicTxid in signableTransaction result'
        )
      if (ab.txs.length < 1 || ab.txs[ab.txs.length - 1].txid !== ab.atomicTxid)
        throw new sdk.WERR_INTERNAL(
          'atomicTxid does not match txid of last AtomicBEEF transaction'
        )
      // Merge the inputBEEF into the beef going back to the user for lockingScripts.
      if (vargs.inputBEEF) {
        ab.mergeBeef(vargs.inputBEEF)
        r.signableTransaction.tx = ab.toBinaryAtomic(ab.atomicTxid)
      }
      // Remove the new, partially constructed transaction from beef as it will never be a valid transaction.
      ab.txs.slice(ab.txs.length - 1)
      this.beef.mergeBeefFromParty(this.storageParty, ab)
    } else if (r.tx) {
      this.beef.mergeBeefFromParty(this.storageParty, r.tx)
    }

    if (r.tx) r.tx = this.verifyReturnedTxidOnlyAtomicBEEF(r.tx)

    if (r.signableTransaction?.tx)
      r.signableTransaction.tx = this.verifyReturnedTxidOnlyAtomicBEEF(
        r.signableTransaction.tx
      )

    if (
      !vargs.options.acceptDelayedBroadcast &&
      r.sendWithResults &&
      r.sendWithResults.length === 1 &&
      r.sendWithResults[0].status === 'failed'
    )
      throw new sdk.WERR_BROADCAST_UNAVAILABLE()

    return r
  }

  async signAction(
    args: SignActionArgs,
    originator?: OriginatorDomainNameStringUnder250Bytes
  ): Promise<SignActionResult> {
    sdk.validateOriginator(originator)

    const { auth, vargs } = this.validateAuthAndArgs(
      args,
      sdk.validateSignActionArgs
    )
    const r = await signAction(this, auth, vargs)

    if (
      !vargs.options.acceptDelayedBroadcast &&
      r.sendWithResults &&
      r.sendWithResults.length === 1 &&
      r.sendWithResults[0].status === 'failed'
    )
      throw new sdk.WERR_BROADCAST_UNAVAILABLE()

    if (r.tx) r.tx = this.verifyReturnedTxidOnlyAtomicBEEF(r.tx)

    return r
  }

  async abortAction(
    args: AbortActionArgs,
    originator?: OriginatorDomainNameStringUnder250Bytes
  ): Promise<AbortActionResult> {
    sdk.validateOriginator(originator)

    const { auth } = this.validateAuthAndArgs(args, sdk.validateAbortActionArgs)
    const r = await this.storage.abortAction(args)
    return r
  }

  async internalizeAction(
    args: InternalizeActionArgs,
    originator?: OriginatorDomainNameStringUnder250Bytes
  ): Promise<InternalizeActionResult> {
    sdk.validateOriginator(originator)
    const { auth, vargs } = this.validateAuthAndArgs(
      args,
      sdk.validateInternalizeActionArgs
    )
    const r = await internalizeAction(this, auth, args)
    return r
  }

  async relinquishOutput(
    args: RelinquishOutputArgs,
    originator?: OriginatorDomainNameStringUnder250Bytes
  ): Promise<RelinquishOutputResult> {
    sdk.validateOriginator(originator)
    const { vargs } = this.validateAuthAndArgs(
      args,
      sdk.validateRelinquishOutputArgs
    )
    const r = await this.storage.relinquishOutput(args)
    return { relinquished: true }
  }

  async isAuthenticated(
    args: {},
    originator?: OriginatorDomainNameStringUnder250Bytes
  ): Promise<AuthenticatedResult> {
    sdk.validateOriginator(originator)
    const r: { authenticated: true } = {
      authenticated: true
    }
    return r
  }

  async waitForAuthentication(
    args: {},
    originator?: OriginatorDomainNameStringUnder250Bytes
  ): Promise<AuthenticatedResult> {
    sdk.validateOriginator(originator)
    return { authenticated: true }
  }

  async getHeight(
    args: {},
    originator?: OriginatorDomainNameStringUnder250Bytes
  ): Promise<GetHeightResult> {
    sdk.validateOriginator(originator)
    const height = await this.getServices().getHeight()
    return { height }
  }

  async getHeaderForHeight(
    args: GetHeaderArgs,
    originator?: OriginatorDomainNameStringUnder250Bytes
  ): Promise<GetHeaderResult> {
    sdk.validateOriginator(originator)
    const serializedHeader = await this.getServices().getHeaderForHeight(
      args.height
    )
    return { header: Utils.toHex(serializedHeader) }
  }

  async getNetwork(
    args: {},
    originator?: OriginatorDomainNameStringUnder250Bytes
  ): Promise<GetNetworkResult> {
    sdk.validateOriginator(originator)
    return { network: toWalletNetwork(this.chain) }
  }

  async getVersion(
    args: {},
    originator?: OriginatorDomainNameStringUnder250Bytes
  ): Promise<GetVersionResult> {
    sdk.validateOriginator(originator)
    return { version: 'wallet-brc100-1.0.0' }
  }

  /**
   * Transfer all possible satoshis held by this wallet to `toWallet`.
   *
   * @param toWallet wallet which will receive this wallet's satoshis.
   */
  async sweepTo(toWallet: Wallet): Promise<void> {
    const derivationPrefix = randomBytesBase64(8)
    const derivationSuffix = randomBytesBase64(8)
    const keyDeriver = this.keyDeriver

    const t = new ScriptTemplateBRC29({
      derivationPrefix,
      derivationSuffix,
      keyDeriver
    })

    const label = 'sweep'

    const satoshis = maxPossibleSatoshis

    const car = await this.createAction({
      outputs: [
        {
          lockingScript: t
            .lock(keyDeriver.rootKey.toString(), toWallet.identityKey)
            .toHex(),
          satoshis,
          outputDescription: label,
          tags: ['relinquish'],
          customInstructions: JSON.stringify({
            derivationPrefix,
            derivationSuffix,
            type: 'BRC29'
          })
        }
      ],
      options: {
        randomizeOutputs: false,
        acceptDelayedBroadcast: false
      },
      labels: [label],
      description: label
    })

    const iar = await toWallet.internalizeAction({
      tx: car.tx!,
      outputs: [
        {
          outputIndex: 0,
          protocol: 'wallet payment',
          paymentRemittance: {
            derivationPrefix,
            derivationSuffix,
            senderIdentityKey: this.identityKey
          }
        }
      ],
      description: label,
      labels: [label]
    })
  }
}

export interface PendingStorageInput {
  vin: number
  derivationPrefix: string
  derivationSuffix: string
  unlockerPubKey?: string
  sourceSatoshis: number
  lockingScript: string
}

export interface PendingSignAction {
  reference: string
  dcr: sdk.StorageCreateActionResult
  args: sdk.ValidCreateActionArgs
  tx: BsvTransaction
  amount: number
  pdi: PendingStorageInput[]
}<|MERGE_RESOLUTION|>--- conflicted
+++ resolved
@@ -63,11 +63,8 @@
   verifyNonce,
   MasterCertificate,
   Certificate,
-<<<<<<< HEAD
-  LookupResolver
-=======
+  LookupResolver,
   AtomicBEEF
->>>>>>> 330941f4
 } from '@bsv/sdk'
 import {
   sdk,
