--- conflicted
+++ resolved
@@ -79,15 +79,12 @@
 import { createAction } from './signer/methods/createAction'
 import { signAction } from './signer/methods/signAction'
 import { internalizeAction } from './signer/methods/internalizeAction'
-<<<<<<< HEAD
 import { WalletSettingsManager } from './WalletSettingsManager'
 import {
   queryOverlay,
   transformVerifiableCertificatesWithTrust
 } from './utility/identityUtils'
-=======
 import { maxPossibleSatoshis } from './storage/methods/generateChange'
->>>>>>> a08a4691
 
 export interface WalletArgs {
   chain: sdk.Chain
