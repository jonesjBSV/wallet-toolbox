<<<<<<< HEAD
import { Utils } from '@bsv/sdk'
import { sdk } from '..'
import { OutPoint } from './types'
=======
import * as bsv from '@bsv/sdk'
import { Utils } from "@bsv/sdk";
import { sdk } from "../index.client";
import { OutPoint } from "./types";
>>>>>>> 6df2674d

export function parseWalletOutpoint(outpoint: string): { txid: string; vout: number } {
  const [txid, vout] = outpoint.split('.')
  return { txid, vout: Number(vout) }
}

function defaultTrue(v?: boolean) {
  return v === undefined ? true : v
}
function defaultFalse(v?: boolean) {
  return v === undefined ? false : v
}
function defaultZero(v?: number) {
  return v === undefined ? 0 : v
}
function default0xffffffff(v?: number) {
  return v === undefined ? 0xffffffff : v
}
function defaultOne(v?: number) {
  return v === undefined ? 1 : v
}
function defaultEmpty<T>(v?: T[]) {
  return v === undefined ? [] : v
}

function validateOptionalStringLength(s: string | undefined, name: string, min?: number, max?: number): string | undefined {
  if (s === undefined) return undefined
  return validateStringLength(s, name, min, max)
}

export function validateSatoshis(v: number | undefined, name: string, min?: number): number {
  if (v === undefined || !Number.isInteger(v) || v < 0 || v > 21e14) throw new sdk.WERR_INVALID_PARAMETER(name, 'a valid number of satoshis')
  if (min !== undefined && v < min) throw new sdk.WERR_INVALID_PARAMETER(name, `at least ${min} satoshis.`)
  return v
}

export function validateOptionalInteger(v: number | undefined, name: string, min?: number, max?: number): number | undefined {
  if (v === undefined) return undefined
  return validateInteger(v, name, undefined, min, max)
}

export function validateInteger(v: number | undefined, name: string, defaultValue?: number, min?: number, max?: number): number {
  if (v === undefined) {
    if (defaultValue !== undefined) return defaultValue
    throw new sdk.WERR_INVALID_PARAMETER(name, 'a valid integer')
  }
  if (!Number.isInteger(v)) throw new sdk.WERR_INVALID_PARAMETER(name, 'an integer')
  v = Number(v)
  if (min !== undefined && v < min) throw new sdk.WERR_INVALID_PARAMETER(name, `at least ${min} length.`)
  if (max !== undefined && v > max) throw new sdk.WERR_INVALID_PARAMETER(name, `no more than ${max} length.`)
  return v
}

export function validatePositiveIntegerOrZero(v: number, name: string): number {
  return validateInteger(v, name, 0, 0)
}

export function validateStringLength(s: string, name: string, min?: number, max?: number): string {
  const bytes = Utils.toArray(s, 'utf8').length
  if (min !== undefined && bytes < min) throw new sdk.WERR_INVALID_PARAMETER(name, `at least ${min} length.`)
  if (max !== undefined && bytes > max) throw new sdk.WERR_INVALID_PARAMETER(name, `no more than ${max} length.`)
  return s
}

function validateOptionalBasket(s?: string): string | undefined {
  if (s === undefined) return undefined
  return validateBasket(s)
}

function validateBasket(s: string): string {
  return validateIdentifier(s, 'basket', 1, 300)
}

function validateLabel(s: string): string {
  return validateIdentifier(s, 'label', 1, 300)
}

function validateTag(s: string): string {
  return validateIdentifier(s, 'tag', 1, 300)
}

function validateIdentifier(s: string, name: string, min?: number, max?: number): string {
  s = s.trim().toLowerCase()
  const bytes = Utils.toArray(s, 'utf8').length
  if (min !== undefined && bytes < min) throw new sdk.WERR_INVALID_PARAMETER(name, `at least ${min} length.`)
  if (max !== undefined && bytes > max) throw new sdk.WERR_INVALID_PARAMETER(name, `no more than ${max} length.`)
  return s
}

function validateOptionalBase64String(s: string | undefined, name: string, min?: number, max?: number): string | undefined {
  if (s === undefined) return undefined
  return validateBase64String(s, name, min, max)
}

function validateBase64String(s: string, name: string, min?: number, max?: number): string {
  // Remove any whitespace and check if the string length is valid for Base64
  s = s.trim()
  const base64Regex = /^(?:[A-Za-z0-9+\/]{4})*(?:[A-Za-z0-9+\/]{2}==|[A-Za-z0-9+\/]{3}=)?$/
  const paddingCount = (s.match(/=+$/) || [])[0]?.length || 0

  if (paddingCount > 2 || (s.length % 4 !== 0 && paddingCount !== 0) || !base64Regex.test(s)) {
    throw new sdk.WERR_INVALID_PARAMETER(name, `balid base64 string`)
  }

  const bytes = Utils.toArray(s, 'base64').length
  if (min !== undefined && bytes < min) throw new sdk.WERR_INVALID_PARAMETER(name, `at least ${min} length.`)
  if (max !== undefined && bytes > max) throw new sdk.WERR_INVALID_PARAMETER(name, `no more than ${max} length.`)

  return s
}

function validateOptionalHexString(s: string | undefined, name: string, min?: number, max?: number): string | undefined {
  if (s === undefined) return undefined
  return validateHexString(s, name, min, max)
}

/**
 * @param s
 * @param name
 * @param min if valid, string length minimum (not bytes)
 * @param max if valid, string length maximum (not bytes)
 * @returns
 */
function validateHexString(s: string, name: string, min?: number, max?: number): string {
  s = s.trim().toLowerCase()
  if (s.length % 2 === 1) throw new sdk.WERR_INVALID_PARAMETER(name, `even length, not ${s.length}.`)
  const hexRegex = /^[0-9A-Fa-f]+$/
  if (!hexRegex.test(s)) throw new sdk.WERR_INVALID_PARAMETER(name, `hexadecimal string.`)
  if (min !== undefined && s.length < min) throw new sdk.WERR_INVALID_PARAMETER(name, `at least ${min} length.`)
  if (max !== undefined && s.length > max) throw new sdk.WERR_INVALID_PARAMETER(name, `no more than ${max} length.`)
  return s
}

export function isHexString(s: string): boolean {
  s = s.trim()
  if (s.length % 2 === 1) return false
  const hexRegex = /^[0-9A-Fa-f]+$/
  if (!hexRegex.test(s)) return false
  return true
}

export interface ValidWalletSignerArgs {}

export interface ValidCreateActionInput {
  outpoint: OutPoint
  inputDescription: bsv.DescriptionString5to50Bytes
  sequenceNumber: bsv.PositiveIntegerOrZero
  unlockingScript?: bsv.HexString
  unlockingScriptLength: bsv.PositiveInteger
}

<<<<<<< HEAD
export function validateCreateActionInput(i: sdk.CreateActionInput): ValidCreateActionInput {
  if (i.unlockingScript === undefined && i.unlockingScriptLength === undefined) throw new sdk.WERR_INVALID_PARAMETER('unlockingScript, unlockingScriptLength', `at least one valid value.`)
  const unlockingScript = validateOptionalHexString(i.unlockingScript, 'unlockingScript')
  const unlockingScriptLength = i.unlockingScriptLength || unlockingScript!.length / 2
  if (unlockingScript && unlockingScriptLength !== unlockingScript.length / 2) throw new sdk.WERR_INVALID_PARAMETER('unlockingScriptLength', `length unlockingScript if both valid.`)
  const vi: ValidCreateActionInput = {
    outpoint: parseWalletOutpoint(i.outpoint),
    inputDescription: validateStringLength(i.inputDescription, 'inputDescription', 5, 50),
    unlockingScript,
    unlockingScriptLength,
    sequenceNumber: default0xffffffff(i.sequenceNumber)
  }
  return vi
=======
export function validateCreateActionInput(i: bsv.CreateActionInput): ValidCreateActionInput {
    if (i.unlockingScript === undefined && i.unlockingScriptLength === undefined)
        throw new sdk.WERR_INVALID_PARAMETER('unlockingScript, unlockingScriptLength', `at least one valid value.`)
    const unlockingScript = validateOptionalHexString(i.unlockingScript, 'unlockingScript')
    const unlockingScriptLength = i.unlockingScriptLength || unlockingScript!.length / 2
    if (unlockingScript && unlockingScriptLength !== unlockingScript.length / 2)
        throw new sdk.WERR_INVALID_PARAMETER('unlockingScriptLength', `length unlockingScript if both valid.`)
    const vi: ValidCreateActionInput = {
        outpoint: parseWalletOutpoint(i.outpoint),
        inputDescription: validateStringLength(i.inputDescription, 'inputDescription', 5, 50),
        unlockingScript,
        unlockingScriptLength,
        sequenceNumber: default0xffffffff(i.sequenceNumber)
    }
    return vi
>>>>>>> 6df2674d
}

export interface ValidCreateActionOutput {
  lockingScript: bsv.HexString
  satoshis: bsv.SatoshiValue
  outputDescription: bsv.DescriptionString5to50Bytes
  basket?: bsv.BasketStringUnder300Bytes
  customInstructions?: string
  tags: bsv.BasketStringUnder300Bytes[]
}

<<<<<<< HEAD
export function validateCreateActionOutput(o: sdk.CreateActionOutput): ValidCreateActionOutput {
  const vo: ValidCreateActionOutput = {
    lockingScript: validateHexString(o.lockingScript, 'lockingScript'),
    satoshis: validateSatoshis(o.satoshis, 'satoshis'),
    outputDescription: validateStringLength(o.outputDescription, 'outputDescription', 5, 50),
    basket: validateOptionalBasket(o.basket),
    customInstructions: o.customInstructions,
    tags: defaultEmpty(o.tags).map(t => validateTag(t))
  }
  return vo
=======
export function validateCreateActionOutput(o: bsv.CreateActionOutput): ValidCreateActionOutput {
    const vo: ValidCreateActionOutput = {
        lockingScript: validateHexString(o.lockingScript, 'lockingScript'),
        satoshis: validateSatoshis(o.satoshis, 'satoshis'),
        outputDescription: validateStringLength(o.outputDescription, 'outputDescription', 5, 50),
        basket: validateOptionalBasket(o.basket),
        customInstructions: o.customInstructions,
        tags: defaultEmpty(o.tags).map(t => validateTag(t))
    }
    return vo
>>>>>>> 6df2674d
}

/**
 * Set all default true/false booleans to true or false if undefined.
 * Set all possibly undefined numbers to their default values.
 * Set all possibly undefined arrays to empty arrays.
 * Convert string outpoints to `{ txid: string, vout: number }`
 */
<<<<<<< HEAD
export function validateCreateActionOptions(options?: sdk.CreateActionOptions): ValidCreateActionOptions {
=======
export function validateCreateActionOptions(options?: bsv.CreateActionOptions) : ValidCreateActionOptions {
>>>>>>> 6df2674d
  const o = options || {}
  const vo: ValidCreateActionOptions = {
    signAndProcess: defaultTrue(o.signAndProcess),
    acceptDelayedBroadcast: defaultTrue(o.acceptDelayedBroadcast),
    knownTxids: defaultEmpty(o.knownTxids),
    returnTXIDOnly: defaultFalse(o.returnTXIDOnly),
    noSend: defaultFalse(o.noSend),
    noSendChange: defaultEmpty(o.noSendChange).map(nsc => parseWalletOutpoint(nsc)),
    sendWith: defaultEmpty(o.sendWith),
    randomizeOutputs: defaultTrue(o.randomizeOutputs)
  }
  return vo
}

export interface ValidProcessActionOptions {
  acceptDelayedBroadcast: bsv.BooleanDefaultTrue
  returnTXIDOnly: bsv.BooleanDefaultFalse
  noSend: bsv.BooleanDefaultFalse
  sendWith: bsv.TXIDHexString[]
}

export interface ValidCreateActionOptions extends ValidProcessActionOptions {
  signAndProcess: boolean
  trustSelf?: bsv.TrustSelf
  knownTxids: bsv.TXIDHexString[]
  noSendChange: OutPoint[]
  randomizeOutputs: boolean
}

export interface ValidSignActionOptions extends ValidProcessActionOptions {
  acceptDelayedBroadcast: boolean
  returnTXIDOnly: boolean
  noSend: boolean
  sendWith: bsv.TXIDHexString[]
}

export interface ValidProcessActionArgs extends ValidWalletSignerArgs {
  options: sdk.ValidProcessActionOptions
  // true if a batch of transactions is included for processing.
  isSendWith: boolean
  // true if there is a new transaction (not no inputs and no outputs)
  isNewTx: boolean
  // true if any new transaction should NOT be sent to the network
  isNoSend: boolean
  // true if options.acceptDelayedBroadcast is true
  isDelayed: boolean
}

export interface ValidCreateActionArgs extends ValidProcessActionArgs {
  description: bsv.DescriptionString5to50Bytes
  inputBEEF?: bsv.BEEF
  inputs: sdk.ValidCreateActionInput[]
  outputs: sdk.ValidCreateActionOutput[]
  lockTime: number
  version: number
  labels: string[]

  options: ValidCreateActionOptions
  // true if transaction creation completion will require a `signAction` call.
  isSignAction: boolean
}

export interface ValidSignActionArgs extends ValidProcessActionArgs {
  spends: Record<bsv.PositiveIntegerOrZero, bsv.SignActionSpend>
  reference: bsv.Base64String

  options: sdk.ValidSignActionOptions
}

<<<<<<< HEAD
export function validateCreateActionArgs(args: sdk.CreateActionArgs): ValidCreateActionArgs {
  const vargs: ValidCreateActionArgs = {
    description: validateStringLength(args.description, 'description', 5, 50),
    inputBEEF: args.inputBEEF,
    inputs: defaultEmpty(args.inputs).map(i => validateCreateActionInput(i)),
    outputs: defaultEmpty(args.outputs).map(o => validateCreateActionOutput(o)),
    lockTime: defaultZero(args.lockTime),
    version: defaultOne(args.version),
    labels: defaultEmpty(args.labels?.map(l => validateLabel(l))),
    options: validateCreateActionOptions(args.options),
    isSendWith: false,
    isDelayed: false,
    isNoSend: false,
    isNewTx: false,
    isSignAction: false
  }
  vargs.isSendWith = vargs.options.sendWith.length > 0
  vargs.isNewTx = vargs.inputs.length > 0 || vargs.outputs.length > 0
  vargs.isSignAction = vargs.isNewTx && (vargs.options.signAndProcess === false || vargs.inputs.some(i => i.unlockingScript === undefined))
  vargs.isDelayed = vargs.options.acceptDelayedBroadcast
  vargs.isNoSend = vargs.options.noSend

  if (!vargs.isSendWith && !vargs.isNewTx) throw new sdk.WERR_INVALID_PARAMETER('args', 'either at least one input or output, or a sendWith.')

  return vargs
=======
export function validateCreateActionArgs(args: bsv.CreateActionArgs) : ValidCreateActionArgs {
    const vargs: ValidCreateActionArgs = {
      description: validateStringLength(args.description, 'description', 5, 50),
      inputBEEF: args.inputBEEF,
      inputs: defaultEmpty(args.inputs).map(i => validateCreateActionInput(i)),
      outputs: defaultEmpty(args.outputs).map(o => validateCreateActionOutput(o)),
      lockTime: defaultZero(args.lockTime),
      version: defaultOne(args.version),
      labels: defaultEmpty(args.labels?.map(l => validateLabel(l))),
      options: validateCreateActionOptions(args.options),
      isSendWith: false,
      isDelayed: false,
      isNoSend: false,
      isNewTx: false,
      isSignAction: false,
    }
    vargs.isSendWith = vargs.options.sendWith.length > 0
    vargs.isNewTx = (vargs.inputs.length > 0) || (vargs.outputs.length > 0)
    vargs.isSignAction = vargs.isNewTx && (vargs.options.signAndProcess === false || vargs.inputs.some(i => i.unlockingScript === undefined))
    vargs.isDelayed = vargs.options.acceptDelayedBroadcast
    vargs.isNoSend = vargs.options.noSend

    if (!vargs.isSendWith && !vargs.isNewTx)
      throw new sdk.WERR_INVALID_PARAMETER('args', 'either at least one input or output, or a sendWith.')

    return vargs
>>>>>>> 6df2674d
}

/**
 * Set all default true/false booleans to true or false if undefined.
 * Set all possibly undefined numbers to their default values.
 * Set all possibly undefined arrays to empty arrays.
 * Convert string outpoints to `{ txid: string, vout: number }`
 */
<<<<<<< HEAD
export function validateSignActionOptions(options?: sdk.SignActionOptions): ValidSignActionOptions {
=======
export function validateSignActionOptions(options?: bsv.SignActionOptions) : ValidSignActionOptions {
>>>>>>> 6df2674d
  const o = options || {}
  const vo: ValidSignActionOptions = {
    acceptDelayedBroadcast: defaultTrue(o.acceptDelayedBroadcast),
    returnTXIDOnly: defaultFalse(o.returnTXIDOnly),
    noSend: defaultFalse(o.noSend),
    sendWith: defaultEmpty(o.sendWith)
  }
  return vo
}

<<<<<<< HEAD
export function validateSignActionArgs(args: sdk.SignActionArgs): ValidSignActionArgs {
  const vargs: ValidSignActionArgs = {
    spends: args.spends,
    reference: args.reference,
    options: validateSignActionOptions(args.options),
    isSendWith: false,
    isDelayed: false,
    isNoSend: false,
    isNewTx: true
  }
  vargs.isSendWith = vargs.options.sendWith.length > 0
  vargs.isDelayed = vargs.options.acceptDelayedBroadcast
  vargs.isNoSend = vargs.options.noSend
=======
export function validateSignActionArgs(args: bsv.SignActionArgs) : ValidSignActionArgs {
    const vargs: ValidSignActionArgs = {
      spends: args.spends,
      reference: args.reference,
      options: validateSignActionOptions(args.options),
      isSendWith: false,
      isDelayed: false,
      isNoSend: false,
      isNewTx: true,
    }
    vargs.isSendWith = vargs.options.sendWith.length > 0
    vargs.isDelayed = vargs.options.acceptDelayedBroadcast
    vargs.isNoSend = vargs.options.noSend
>>>>>>> 6df2674d

  return vargs
}

export interface ValidAbortActionArgs extends ValidWalletSignerArgs {
  reference: bsv.Base64String
}

<<<<<<< HEAD
export function validateAbortActionArgs(args: sdk.AbortActionArgs): ValidAbortActionArgs {
  const vargs: ValidAbortActionArgs = {
    reference: validateBase64String(args.reference, 'reference')
  }
=======
export function validateAbortActionArgs(args: bsv.AbortActionArgs) : ValidAbortActionArgs {
    const vargs: ValidAbortActionArgs = {
      reference: validateBase64String(args.reference, 'reference'),
    }
>>>>>>> 6df2674d

  return vargs
}

export interface ValidWalletPayment {
  derivationPrefix: bsv.Base64String
  derivationSuffix: bsv.Base64String
  senderIdentityKey: bsv.PubKeyHex
}

<<<<<<< HEAD
export function validateWalletPayment(args?: sdk.WalletPayment): ValidWalletPayment | undefined {
=======
export function validateWalletPayment(args?: bsv.WalletPayment) : ValidWalletPayment | undefined {
>>>>>>> 6df2674d
  if (args === undefined) return undefined
  const v: ValidWalletPayment = {
    derivationPrefix: validateBase64String(args.derivationPrefix, 'derivationPrefix'),
    derivationSuffix: validateBase64String(args.derivationSuffix, 'derivationSuffix'),
    senderIdentityKey: validateHexString(args.senderIdentityKey, 'senderIdentityKey')
  }
  return v
}

export interface ValidBasketInsertion {
  basket: bsv.BasketStringUnder300Bytes
  customInstructions?: string
  tags: bsv.BasketStringUnder300Bytes[]
}

<<<<<<< HEAD
export function validateBasketInsertion(args?: sdk.BasketInsertion): ValidBasketInsertion | undefined {
=======
export function validateBasketInsertion(args?: bsv.BasketInsertion) : ValidBasketInsertion | undefined {
>>>>>>> 6df2674d
  if (args === undefined) return undefined
  const v: ValidBasketInsertion = {
    basket: validateBasket(args.basket),
    customInstructions: validateOptionalStringLength(args.customInstructions, 'customInstructions', 0, 1000), // TODO: real max??
    tags: defaultEmpty(args.tags).map(t => validateTag(t))
  }
  return v
}

export interface ValidInternalizeOutput {
  outputIndex: bsv.PositiveIntegerOrZero
  protocol: 'wallet payment' | 'basket insertion'
  paymentRemittance?: ValidWalletPayment
  insertionRemittance?: ValidBasketInsertion
}

<<<<<<< HEAD
export function validateInternalizeOutput(args: sdk.InternalizeOutput): ValidInternalizeOutput {
  if (args.protocol !== 'basket insertion' && args.protocol !== 'wallet payment') throw new sdk.WERR_INVALID_PARAMETER('protocol', `'basket insertion' or 'wallet payment'`)
=======
export function validateInternalizeOutput(args: bsv.InternalizeOutput) : ValidInternalizeOutput {
  if (args.protocol !== 'basket insertion' && args.protocol !== 'wallet payment')
    throw new sdk.WERR_INVALID_PARAMETER('protocol', `'basket insertion' or 'wallet payment'`)
>>>>>>> 6df2674d
  const v: ValidInternalizeOutput = {
    outputIndex: validatePositiveIntegerOrZero(args.outputIndex, 'outputIndex'),
    protocol: args.protocol,
    paymentRemittance: validateWalletPayment(args.paymentRemittance),
    insertionRemittance: validateBasketInsertion(args.insertionRemittance)
  }
  return v
}

export interface ValidInternalizeActionArgs extends ValidWalletSignerArgs {
<<<<<<< HEAD
  tx: sdk.AtomicBEEF
  outputs: sdk.InternalizeOutput[]
  description: sdk.DescriptionString5to50Bytes
  labels: sdk.LabelStringUnder300Bytes[]
  seekPermission: sdk.BooleanDefaultTrue
=======
  tx: bsv.AtomicBEEF,
  outputs: bsv.InternalizeOutput[]
  description: bsv.DescriptionString5to50Bytes
  labels: bsv.LabelStringUnder300Bytes[]
  seekPermission: bsv.BooleanDefaultTrue
>>>>>>> 6df2674d
}

export function validateOriginator(s?: string): string | undefined {
  if (s === undefined) return undefined
  s = s.trim().toLowerCase()
  validateStringLength(s, 'originator', 1, 250)
  const sps = s.split('.')
  for (const sp of sps) {
    validateStringLength(sp, 'originator part', 1, 63)
  }
}

<<<<<<< HEAD
export function validateInternalizeActionArgs(args: sdk.InternalizeActionArgs): ValidInternalizeActionArgs {
  const vargs: ValidInternalizeActionArgs = {
    tx: args.tx,
    outputs: args.outputs.map(o => validateInternalizeOutput(o)),
    description: validateStringLength(args.description, 'description', 5, 50),
    labels: (args.labels || []).map(t => validateLabel(t)),
    seekPermission: defaultTrue(args.seekPermission)
  }
=======
export function validateInternalizeActionArgs(args: bsv.InternalizeActionArgs) : ValidInternalizeActionArgs {
    const vargs: ValidInternalizeActionArgs = {
      tx: args.tx,
      outputs: args.outputs.map(o => validateInternalizeOutput(o)),
      description: validateStringLength(args.description, 'description', 5, 50),
      labels: (args.labels || []).map(t => validateLabel(t)),
      seekPermission: defaultTrue(args.seekPermission),
    }
>>>>>>> 6df2674d

  return vargs
}

export function validateOptionalOutpointString(outpoint: string | undefined, name: string): string | undefined {
  if (outpoint === undefined) return undefined
  return validateOutpointString(outpoint, name)
}

export function validateOutpointString(outpoint: string, name: string): string {
  const s = outpoint.split('.')
  if (s.length !== 2 || !Number.isInteger(Number(s[1]))) throw new sdk.WERR_INVALID_PARAMETER(name, `txid as hex string and numeric output index joined with '.'`)
  const txid = validateHexString(s[0], `${name} txid`, undefined, 64)
  const vout = validatePositiveIntegerOrZero(Number(s[1]), `${name} vout`)
  return `${txid}.${vout}`
}

export interface ValidRelinquishOutputArgs extends ValidWalletSignerArgs {
  basket: bsv.BasketStringUnder300Bytes
  output: bsv.OutpointString
}

<<<<<<< HEAD
export function validateRelinquishOutputArgs(args: sdk.RelinquishOutputArgs): ValidRelinquishOutputArgs {
  const vargs: ValidRelinquishOutputArgs = {
    basket: validateBasket(args.basket),
    output: validateOutpointString(args.output, 'output')
  }
=======
export function validateRelinquishOutputArgs(args: bsv.RelinquishOutputArgs) : ValidRelinquishOutputArgs {
    const vargs: ValidRelinquishOutputArgs = {
      basket: validateBasket(args.basket),
      output: validateOutpointString(args.output, 'output'),
    }
>>>>>>> 6df2674d

  return vargs
}

export interface ValidRelinquishCertificateArgs extends ValidWalletSignerArgs {
  type: bsv.Base64String
  serialNumber: bsv.Base64String
  certifier: bsv.PubKeyHex
}

<<<<<<< HEAD
export function validateRelinquishCertificateArgs(args: sdk.RelinquishCertificateArgs): ValidRelinquishCertificateArgs {
  const vargs: ValidRelinquishCertificateArgs = {
    type: validateBase64String(args.type, 'type'),
    serialNumber: validateBase64String(args.serialNumber, 'serialNumber'),
    certifier: validateHexString(args.certifier, 'certifier')
  }
=======
export function validateRelinquishCertificateArgs(args: bsv.RelinquishCertificateArgs) : ValidRelinquishCertificateArgs {
    const vargs: ValidRelinquishCertificateArgs = {
      type: validateBase64String(args.type, 'type'),
      serialNumber: validateBase64String(args.serialNumber, 'serialNumber'),
      certifier: validateHexString(args.certifier, 'certifier'),
    }
>>>>>>> 6df2674d

  return vargs
}

export interface ValidListCertificatesArgs extends ValidWalletSignerArgs {
  partial?: {
    type?: bsv.Base64String
    serialNumber?: bsv.Base64String
    certifier?: bsv.PubKeyHex
    subject?: bsv.PubKeyHex
    revocationOutpoint?: bsv.OutpointString
    signature?: bsv.HexString
  }
  certifiers: bsv.PubKeyHex[]
  types: bsv.Base64String[]
  limit: bsv.PositiveIntegerDefault10Max10000
  offset: bsv.PositiveIntegerOrZero
  privileged: bsv.BooleanDefaultFalse
  privilegedReason?: bsv.DescriptionString5to50Bytes
}

<<<<<<< HEAD
export function validateListCertificatesArgs(args: sdk.ListCertificatesArgs): ValidListCertificatesArgs {
  const vargs: ValidListCertificatesArgs = {
    certifiers: defaultEmpty(args.certifiers.map(c => validateHexString(c.trim(), 'certifiers'))),
    types: defaultEmpty(args.types.map(t => validateBase64String(t.trim(), 'types'))),
    limit: validateInteger(args.limit, 'limit', 10, 1, 10000),
    offset: validatePositiveIntegerOrZero(defaultZero(args.offset), 'offset'),
    privileged: defaultFalse(args.privileged),
    privilegedReason: validateOptionalStringLength(args.privilegedReason, 'privilegedReason', 5, 50),
    partial: undefined
  }
  return vargs
=======
export function validateListCertificatesArgs(args: bsv.ListCertificatesArgs) : ValidListCertificatesArgs {
    const vargs: ValidListCertificatesArgs = {
      certifiers: defaultEmpty(args.certifiers.map(c => validateHexString(c.trim(), 'certifiers'))),
      types: defaultEmpty(args.types.map(t => validateBase64String(t.trim(), 'types'))),
      limit: validateInteger(args.limit, 'limit', 10, 1, 10000),
      offset: validatePositiveIntegerOrZero(defaultZero(args.offset), 'offset'),
      privileged: defaultFalse(args.privileged),
      privilegedReason: validateOptionalStringLength(args.privilegedReason, 'privilegedReason', 5, 50),
      partial: undefined,
    }
    return vargs
>>>>>>> 6df2674d
}

export interface ValidAcquireCertificateArgs extends ValidWalletSignerArgs {
  acquisitionProtocol: bsv.AcquisitionProtocol

  type: bsv.Base64String
  serialNumber?: bsv.Base64String
  certifier: bsv.PubKeyHex
  revocationOutpoint?: bsv.OutpointString
  fields: Record<bsv.CertificateFieldNameUnder50Bytes, string>
  signature?: bsv.HexString

  certifierUrl?: string

  keyringRevealer?: bsv.KeyringRevealer
  keyringForSubject?: Record<bsv.CertificateFieldNameUnder50Bytes, bsv.Base64String>

  privileged: boolean
  privilegedReason?: bsv.DescriptionString5to50Bytes
}

<<<<<<< HEAD
function validateCertificateFields(fields: Record<sdk.CertificateFieldNameUnder50Bytes, string>): Record<sdk.CertificateFieldNameUnder50Bytes, string> {
=======
function validateCertificateFields(fields: Record<bsv.CertificateFieldNameUnder50Bytes, string>):
Record<bsv.CertificateFieldNameUnder50Bytes, string>
{
>>>>>>> 6df2674d
  for (const fieldName of Object.keys(fields)) {
    validateStringLength(fieldName, 'field name', 1, 50)
  }
  return fields
}

<<<<<<< HEAD
function validateKeyringRevealer(kr: sdk.KeyringRevealer, name: string): sdk.KeyringRevealer {
=======
function validateKeyringRevealer(kr: bsv.KeyringRevealer, name: string) : bsv.KeyringRevealer
{
>>>>>>> 6df2674d
  if (kr === 'certifier') return kr
  return validateHexString(kr, name)
}

<<<<<<< HEAD
function validateOptionalKeyringRevealer(kr: sdk.KeyringRevealer | undefined, name: string): sdk.KeyringRevealer | undefined {
=======
function validateOptionalKeyringRevealer(kr: bsv.KeyringRevealer | undefined, name: string) : bsv.KeyringRevealer | undefined
{
>>>>>>> 6df2674d
  if (kr === undefined) return undefined
  return validateKeyringRevealer(kr, name)
}

<<<<<<< HEAD
function validateKeyringForSubject(kr: Record<sdk.CertificateFieldNameUnder50Bytes, sdk.Base64String>, name: string): Record<sdk.CertificateFieldNameUnder50Bytes, sdk.Base64String> {
=======
function validateKeyringForSubject(kr: Record<bsv.CertificateFieldNameUnder50Bytes, bsv.Base64String>, name: string) : Record<bsv.CertificateFieldNameUnder50Bytes, bsv.Base64String>
{
>>>>>>> 6df2674d
  for (const fn of Object.keys(kr)) {
    validateStringLength(fn, `${name} field name`, 1, 50)
    validateBase64String(kr[fn], `${name} field value`)
  }
  return kr
}

<<<<<<< HEAD
function validateOptionalKeyringForSubject(kr: Record<sdk.CertificateFieldNameUnder50Bytes, sdk.Base64String> | undefined, name: string): Record<sdk.CertificateFieldNameUnder50Bytes, sdk.Base64String> | undefined {
=======
function validateOptionalKeyringForSubject(kr: Record<bsv.CertificateFieldNameUnder50Bytes, bsv.Base64String> | undefined, name: string) : Record<bsv.CertificateFieldNameUnder50Bytes, bsv.Base64String> | undefined {
>>>>>>> 6df2674d
  if (kr === undefined) return undefined
  return validateKeyringForSubject(kr, name)
}

/**
 *
 * @param args
 * @param subject Must be valid for "direct" `acquisitionProtocol`. public key of the certificate subject.
 * @returns
 */
<<<<<<< HEAD
export async function validateAcquireCertificateArgs(args: sdk.AcquireCertificateArgs): Promise<ValidAcquireCertificateArgs> {
=======
export async function validateAcquireCertificateArgs(args: bsv.AcquireCertificateArgs) : Promise<ValidAcquireCertificateArgs> {
>>>>>>> 6df2674d
  const vargs: ValidAcquireCertificateArgs = {
    acquisitionProtocol: args.acquisitionProtocol,
    type: validateBase64String(args.type, 'type'),
    serialNumber: validateOptionalBase64String(args.serialNumber, 'serialNumber'),
    certifier: validateHexString(args.certifier, 'certifier'),
    revocationOutpoint: validateOptionalOutpointString(args.revocationOutpoint, 'revocationOutpoint'),
    fields: validateCertificateFields(args.fields),
    signature: validateOptionalHexString(args.signature, 'signature'),
    certifierUrl: args.certifierUrl,
    keyringRevealer: validateOptionalKeyringRevealer(args.keyringRevealer, 'keyringRevealer'),
    keyringForSubject: validateOptionalKeyringForSubject(args.keyringForSubject, 'keyringForSubject'),
    privileged: defaultFalse(args.privileged),
    privilegedReason: validateOptionalStringLength(args.privilegedReason, 'privilegedReason', 5, 50)
  }
  if (vargs.privileged && !vargs.privilegedReason) throw new sdk.WERR_INVALID_PARAMETER('privilegedReason', `valid when 'privileged' is true `)
  if (vargs.acquisitionProtocol === 'direct') {
    if (!vargs.serialNumber) throw new sdk.WERR_INVALID_PARAMETER('serialNumber', 'valid when acquisitionProtocol is "direct"')
    if (!vargs.signature) throw new sdk.WERR_INVALID_PARAMETER('signature', 'valid when acquisitionProtocol is "direct"')
    if (!vargs.revocationOutpoint) throw new sdk.WERR_INVALID_PARAMETER('revocationOutpoint', 'valid when acquisitionProtocol is "direct"')
  }
  return vargs
}

export interface ValidAcquireDirectCertificateArgs extends ValidWalletSignerArgs {
  type: bsv.Base64String
  serialNumber: bsv.Base64String
  certifier: bsv.PubKeyHex
  revocationOutpoint: bsv.OutpointString
  fields: Record<bsv.CertificateFieldNameUnder50Bytes, string>
  signature: bsv.HexString

  /**
   * validated to an empty string, must be provided by wallet and must
   * match expectations of keyringForSubject
   */
  subject: bsv.PubKeyHex

  keyringRevealer: bsv.KeyringRevealer
  keyringForSubject: Record<bsv.CertificateFieldNameUnder50Bytes, bsv.Base64String>

  privileged: boolean
  privilegedReason?: bsv.DescriptionString5to50Bytes
}

<<<<<<< HEAD
export function validateAcquireDirectCertificateArgs(args: sdk.AcquireCertificateArgs): ValidAcquireDirectCertificateArgs {
=======
export function validateAcquireDirectCertificateArgs(args: bsv.AcquireCertificateArgs) : ValidAcquireDirectCertificateArgs {
>>>>>>> 6df2674d
  if (args.acquisitionProtocol !== 'direct') throw new sdk.WERR_INTERNAL('Only acquire direct certificate requests allowed here.')
  if (!args.serialNumber) throw new sdk.WERR_INVALID_PARAMETER('serialNumber', 'valid when acquisitionProtocol is "direct"')
  if (!args.signature) throw new sdk.WERR_INVALID_PARAMETER('signature', 'valid when acquisitionProtocol is "direct"')
  if (!args.revocationOutpoint) throw new sdk.WERR_INVALID_PARAMETER('revocationOutpoint', 'valid when acquisitionProtocol is "direct"')
  if (!args.keyringRevealer) throw new sdk.WERR_INVALID_PARAMETER('keyringRevealer', 'valid when acquisitionProtocol is "direct"')
  if (!args.keyringForSubject) throw new sdk.WERR_INVALID_PARAMETER('keyringForSubject', 'valid when acquisitionProtocol is "direct"')
  if (args.privileged && !args.privilegedReason) throw new sdk.WERR_INVALID_PARAMETER('privilegedReason', `valid when 'privileged' is true `)

  const vargs: ValidAcquireDirectCertificateArgs = {
    type: validateBase64String(args.type, 'type'),
    serialNumber: validateBase64String(args.serialNumber, 'serialNumber'),
    certifier: validateHexString(args.certifier, 'certifier'),
    revocationOutpoint: validateOutpointString(args.revocationOutpoint, 'revocationOutpoint'),
    fields: validateCertificateFields(args.fields),
    signature: validateHexString(args.signature, 'signature'),
    keyringRevealer: validateKeyringRevealer(args.keyringRevealer, 'keyringRevealer'),
    keyringForSubject: validateKeyringForSubject(args.keyringForSubject, 'keyringForSubject'),
    privileged: defaultFalse(args.privileged),
    privilegedReason: validateOptionalStringLength(args.privilegedReason, 'privilegedReason', 5, 50),
    subject: ''
  }
  return vargs
}

export interface ValidProveCertificateArgs extends ValidWalletSignerArgs {
<<<<<<< HEAD
  type?: sdk.Base64String
  serialNumber?: sdk.Base64String
  certifier?: sdk.PubKeyHex
  subject?: sdk.PubKeyHex
  revocationOutpoint?: sdk.OutpointString
  signature?: sdk.HexString

  fieldsToReveal: sdk.CertificateFieldNameUnder50Bytes[]
  verifier: sdk.PubKeyHex
=======
  type?: bsv.Base64String
  serialNumber?: bsv.Base64String
  certifier?: bsv.PubKeyHex
  subject?: bsv.PubKeyHex
  revocationOutpoint?: bsv.OutpointString
  signature?: bsv.HexString
  
  fieldsToReveal: bsv.CertificateFieldNameUnder50Bytes[]
  verifier: bsv.PubKeyHex
>>>>>>> 6df2674d
  privileged: boolean
  privilegedReason?: bsv.DescriptionString5to50Bytes
}

<<<<<<< HEAD
export function validateProveCertificateArgs(args: sdk.ProveCertificateArgs): ValidProveCertificateArgs {
=======
export function validateProveCertificateArgs(args: bsv.ProveCertificateArgs)
: ValidProveCertificateArgs
{
>>>>>>> 6df2674d
  if (args.privileged && !args.privilegedReason) throw new sdk.WERR_INVALID_PARAMETER('privilegedReason', `valid when 'privileged' is true `)

  const vargs: ValidProveCertificateArgs = {
    type: validateOptionalBase64String(args.certificate.type, 'certificate.type'),
    serialNumber: validateOptionalBase64String(args.certificate.serialNumber, 'certificate.serialNumber'),
    certifier: validateOptionalHexString(args.certificate.certifier, 'certificate.certifier'),
    subject: validateOptionalHexString(args.certificate.subject, 'certificate.subject'),
    revocationOutpoint: validateOptionalOutpointString(args.certificate.revocationOutpoint, 'certificate.revocationOutpoint'),
    signature: validateOptionalHexString(args.certificate.signature, 'certificate.signature'),
    fieldsToReveal: defaultEmpty(args.fieldsToReveal).map(fieldName => validateStringLength(`fieldsToReveal ${fieldName}`, 'valid field name', 1, 50)),
    verifier: validateHexString(args.verifier, 'verifier'),
    privileged: defaultFalse(args.privileged),
    privilegedReason: validateOptionalStringLength(args.privilegedReason, 'privilegedReason', 5, 50)
  }
  return vargs
}

export interface ValidDiscoverByIdentityKeyArgs extends ValidWalletSignerArgs {
  identityKey: bsv.PubKeyHex
  limit: bsv.PositiveIntegerDefault10Max10000
  offset: bsv.PositiveIntegerOrZero
  seekPermission: boolean
}

<<<<<<< HEAD
export function validateDiscoverByIdentityKeyArgs(args: sdk.DiscoverByIdentityKeyArgs): ValidDiscoverByIdentityKeyArgs {
=======
export function validateDiscoverByIdentityKeyArgs(args: bsv.DiscoverByIdentityKeyArgs)
: ValidDiscoverByIdentityKeyArgs
{
>>>>>>> 6df2674d
  const vargs: ValidDiscoverByIdentityKeyArgs = {
    identityKey: validateHexString(args.identityKey, 'identityKey', 66, 66),
    limit: validateInteger(args.limit, 'limit', 10, 1, 10000),
    offset: validatePositiveIntegerOrZero(defaultZero(args.offset), 'offset'),
    seekPermission: defaultFalse(args.seekPermission)
  }
  return vargs
}

export interface ValidDiscoverByAttributesArgs extends ValidWalletSignerArgs {
  attributes: Record<bsv.CertificateFieldNameUnder50Bytes, string>
  limit: bsv.PositiveIntegerDefault10Max10000
  offset: bsv.PositiveIntegerOrZero
  seekPermission: boolean
}

<<<<<<< HEAD
function validateAttributes(attributes: Record<sdk.CertificateFieldNameUnder50Bytes, string>): Record<sdk.CertificateFieldNameUnder50Bytes, string> {
=======
function validateAttributes(attributes: Record<bsv.CertificateFieldNameUnder50Bytes, string>):
Record<bsv.CertificateFieldNameUnder50Bytes, string>
{
>>>>>>> 6df2674d
  for (const fieldName of Object.keys(attributes)) {
    validateStringLength(fieldName, `field name ${fieldName}`, 1, 50)
  }
  return attributes
}

<<<<<<< HEAD
export function validateDiscoverByAttributesArgs(args: sdk.DiscoverByAttributesArgs): ValidDiscoverByAttributesArgs {
=======
export function validateDiscoverByAttributesArgs(args: bsv.DiscoverByAttributesArgs)
: ValidDiscoverByAttributesArgs
{
>>>>>>> 6df2674d
  const vargs: ValidDiscoverByAttributesArgs = {
    attributes: validateAttributes(args.attributes),
    limit: validateInteger(args.limit, 'limit', 10, 1, 10000),
    offset: validatePositiveIntegerOrZero(defaultZero(args.offset), 'offset'),
    seekPermission: defaultFalse(args.seekPermission)
  }
  return vargs
}

export interface ValidListOutputsArgs extends ValidWalletSignerArgs {
  basket: bsv.BasketStringUnder300Bytes
  tags: bsv.OutputTagStringUnder300Bytes[]
  tagQueryMode: 'all' | 'any'
<<<<<<< HEAD
  includeLockingScripts: boolean
  includeTransactions: boolean
  includeCustomInstructions: sdk.BooleanDefaultFalse
  includeTags: sdk.BooleanDefaultFalse
  includeLabels: sdk.BooleanDefaultFalse
  limit: sdk.PositiveIntegerDefault10Max10000
  offset: sdk.PositiveIntegerOrZero
  seekPermission: sdk.BooleanDefaultTrue
=======
  includeLockingScripts: boolean,
  includeTransactions: boolean,
  includeCustomInstructions: bsv.BooleanDefaultFalse
  includeTags: bsv.BooleanDefaultFalse
  includeLabels: bsv.BooleanDefaultFalse
  limit: bsv.PositiveIntegerDefault10Max10000
  offset: bsv.PositiveIntegerOrZero
  seekPermission: bsv.BooleanDefaultTrue
>>>>>>> 6df2674d
  knownTxids: string[]
}

/**
 * @param {BasketStringUnder300Bytes} args.basket - Required. The associated basket name whose outputs should be listed.
 * @param {OutputTagStringUnder300Bytes[]} [args.tags] - Optional. Filter outputs based on these tags.
 * @param {'all' | 'any'} [args.tagQueryMode] - Optional. Filter mode, defining whether all or any of the tags must match. By default, any tag can match.
 * @param {'locking scripts' | 'entire transactions'} [args.include] - Optional. Whether to include locking scripts (with each output) or entire transactions (as aggregated BEEF, at the top level) in the result. By default, unless specified, neither are returned.
 * @param {BooleanDefaultFalse} [args.includeEntireTransactions] - Optional. Whether to include the entire transaction(s) in the result.
 * @param {BooleanDefaultFalse} [args.includeCustomInstructions] - Optional. Whether custom instructions should be returned in the result.
 * @param {BooleanDefaultFalse} [args.includeTags] - Optional. Whether the tags associated with the output should be returned.
 * @param {BooleanDefaultFalse} [args.includeLabels] - Optional. Whether the labels associated with the transaction containing the output should be returned.
 * @param {PositiveIntegerDefault10Max10000} [args.limit] - Optional limit on the number of outputs to return.
 * @param {PositiveIntegerOrZero} [args.offset] - Optional. Number of outputs to skip before starting to return results.
 * @param {BooleanDefaultTrue} [args.seekPermission] — Optional. Whether to seek permission from the user for this operation if required. Default true, will return an error rather than proceed if set to false.
 */
<<<<<<< HEAD
export function validateListOutputsArgs(args: sdk.ListOutputsArgs): ValidListOutputsArgs {
  let tagQueryMode: 'any' | 'all'
  if (args.tagQueryMode === undefined || args.tagQueryMode === 'any') tagQueryMode = 'any'
  else if (args.tagQueryMode === 'all') tagQueryMode = 'all'
  else throw new sdk.WERR_INVALID_PARAMETER('tagQueryMode', `undefined, 'any', or 'all'`)

  const vargs: ValidListOutputsArgs = {
    basket: validateStringLength(args.basket, 'basket', 1, 300),
    tags: (args.tags || []).map(t => validateStringLength(t, 'tag', 1, 300)),
    tagQueryMode,
    includeLockingScripts: args.include === 'locking scripts',
    includeTransactions: args.include === 'entire transactions',
    includeCustomInstructions: defaultFalse(args.includeCustomInstructions),
    includeTags: defaultFalse(args.includeTags),
    includeLabels: defaultFalse(args.includeLabels),
    limit: validateInteger(args.limit, 'limit', 10, 1, 10000),
    offset: validateInteger(args.offset, 'offset', 0, 0, undefined),
    seekPermission: defaultTrue(args.seekPermission),
    knownTxids: []
  }

  return vargs
=======
export function validateListOutputsArgs(args: bsv.ListOutputsArgs) : ValidListOutputsArgs {
    let tagQueryMode: 'any' | 'all'
    if (args.tagQueryMode === undefined || args.tagQueryMode === 'any')
      tagQueryMode = 'any'
    else if (args.tagQueryMode === 'all')
      tagQueryMode = 'all'
    else
      throw new sdk.WERR_INVALID_PARAMETER('tagQueryMode', `undefined, 'any', or 'all'`)

    const vargs: ValidListOutputsArgs = {
      basket: validateStringLength(args.basket, 'basket', 1, 300),
      tags: (args.tags || []).map(t => validateStringLength(t, 'tag', 1, 300)),
      tagQueryMode,
      includeLockingScripts: args.include === 'locking scripts',
      includeTransactions: args.include === 'entire transactions',
      includeCustomInstructions: defaultFalse(args.includeCustomInstructions),
      includeTags: defaultFalse(args.includeTags),
      includeLabels: defaultFalse(args.includeLabels),
      limit: validateInteger(args.limit, 'limit', 10, 1, 10000),
      offset: validateInteger(args.offset, 'offset', 0, 0, undefined),
      seekPermission: defaultTrue(args.seekPermission),
      knownTxids: [],
    }

    return vargs
>>>>>>> 6df2674d
}

export interface ValidListActionsArgs extends ValidWalletSignerArgs {
  labels: bsv.LabelStringUnder300Bytes[]
  labelQueryMode: 'any' | 'all'
  includeLabels: bsv.BooleanDefaultFalse
  includeInputs: bsv.BooleanDefaultFalse
  includeInputSourceLockingScripts: bsv.BooleanDefaultFalse
  includeInputUnlockingScripts: bsv.BooleanDefaultFalse
  includeOutputs: bsv.BooleanDefaultFalse
  includeOutputLockingScripts: bsv.BooleanDefaultFalse
  limit: bsv.PositiveIntegerDefault10Max10000
  offset: bsv.PositiveIntegerOrZero
  seekPermission: bsv.BooleanDefaultTrue
}

/**
<<<<<<< HEAD
 * @param {sdk.LabelStringUnder300Bytes[]} args.labels - An array of labels used to filter actions.
 * @param {'any' | 'all'} [args.labelQueryMode] - Optional. Specifies how to match labels (default is any which matches any of the labels).
 * @param {sdk.BooleanDefaultFalse} [args.includeLabels] - Optional. Whether to include transaction labels in the result set.
 * @param {sdk.BooleanDefaultFalse} [args.includeInputs] - Optional. Whether to include input details in the result set.
 * @param {sdk.BooleanDefaultFalse} [args.includeInputSourceLockingScripts] - Optional. Whether to include input source locking scripts in the result set.
 * @param {sdk.BooleanDefaultFalse} [args.includeInputUnlockingScripts] - Optional. Whether to include input unlocking scripts in the result set.
 * @param {sdk.BooleanDefaultFalse} [args.includeOutputs] - Optional. Whether to include output details in the result set.
 * @param {sdk.BooleanDefaultFalse} [args.includeOutputLockingScripts] - Optional. Whether to include output locking scripts in the result set.
 * @param {sdk.PositiveIntegerDefault10Max10000} [args.limit] - Optional. The maximum number of transactions to retrieve.
 * @param {sdk.PositiveIntegerOrZero} [args.offset] - Optional. Number of transactions to skip before starting to return the results.
 * @param {sdk.BooleanDefaultTrue} [args.seekPermission] — Optional. Whether to seek permission from the user for this operation if required. Default true, will return an error rather than proceed if set to false.
 */
export function validateListActionsArgs(args: sdk.ListActionsArgs): ValidListActionsArgs {
  let labelQueryMode: 'any' | 'all'
  if (args.labelQueryMode === undefined || args.labelQueryMode === 'any') labelQueryMode = 'any'
  else if (args.labelQueryMode === 'all') labelQueryMode = 'all'
  else throw new sdk.WERR_INVALID_PARAMETER('labelQueryMode', `undefined, 'any', or 'all'`)

  const vargs: ValidListActionsArgs = {
    labels: (args.labels || []).map(t => validateLabel(t)),
    labelQueryMode,
    includeLabels: defaultFalse(args.includeLabels),
    includeInputs: defaultFalse(args.includeInputs),
    includeInputSourceLockingScripts: defaultFalse(args.includeInputSourceLockingScripts),
    includeInputUnlockingScripts: defaultFalse(args.includeInputUnlockingScripts),
    includeOutputs: defaultFalse(args.includeOutputs),
    includeOutputLockingScripts: defaultFalse(args.includeOutputLockingScripts),
    limit: validateInteger(args.limit, 'limit', 10, 1, 10000),
    offset: validateInteger(args.offset, 'offset', 0, 0, undefined),
    seekPermission: defaultTrue(args.seekPermission)
  }

  if (vargs.labels.length < 1) throw new sdk.WERR_INVALID_PARAMETER('labels', 'at least one label')

  return vargs
}
=======
   * @param {bsv.LabelStringUnder300Bytes[]} args.labels - An array of labels used to filter actions.
   * @param {'any' | 'all'} [args.labelQueryMode] - Optional. Specifies how to match labels (default is any which matches any of the labels).
   * @param {bsv.BooleanDefaultFalse} [args.includeLabels] - Optional. Whether to include transaction labels in the result set.
   * @param {bsv.BooleanDefaultFalse} [args.includeInputs] - Optional. Whether to include input details in the result set.
   * @param {bsv.BooleanDefaultFalse} [args.includeInputSourceLockingScripts] - Optional. Whether to include input source locking scripts in the result set.
   * @param {bsv.BooleanDefaultFalse} [args.includeInputUnlockingScripts] - Optional. Whether to include input unlocking scripts in the result set.
   * @param {bsv.BooleanDefaultFalse} [args.includeOutputs] - Optional. Whether to include output details in the result set.
   * @param {bsv.BooleanDefaultFalse} [args.includeOutputLockingScripts] - Optional. Whether to include output locking scripts in the result set.
   * @param {bsv.PositiveIntegerDefault10Max10000} [args.limit] - Optional. The maximum number of transactions to retrieve.
   * @param {bsv.PositiveIntegerOrZero} [args.offset] - Optional. Number of transactions to skip before starting to return the results.
   * @param {bsv.BooleanDefaultTrue} [args.seekPermission] — Optional. Whether to seek permission from the user for this operation if required. Default true, will return an error rather than proceed if set to false.
 */
export function validateListActionsArgs(args: bsv.ListActionsArgs) : ValidListActionsArgs {
    let labelQueryMode: 'any' | 'all'
    if (args.labelQueryMode === undefined || args.labelQueryMode === 'any')
      labelQueryMode = 'any'
    else if (args.labelQueryMode === 'all')
      labelQueryMode = 'all'
    else
      throw new sdk.WERR_INVALID_PARAMETER('labelQueryMode', `undefined, 'any', or 'all'`)

    const vargs: ValidListActionsArgs = {
      labels: (args.labels || []).map(t => validateLabel(t)),
      labelQueryMode,
      includeLabels: defaultFalse(args.includeLabels),
      includeInputs: defaultFalse(args.includeInputs),
      includeInputSourceLockingScripts: defaultFalse(args.includeInputSourceLockingScripts),
      includeInputUnlockingScripts: defaultFalse(args.includeInputUnlockingScripts),
      includeOutputs: defaultFalse(args.includeOutputs),
      includeOutputLockingScripts: defaultFalse(args.includeOutputLockingScripts),
      limit: validateInteger(args.limit, 'limit', 10, 1, 10000),
      offset: validateInteger(args.offset, 'offset', 0, 0, undefined),
      seekPermission: defaultTrue(args.seekPermission),
    }

    if (vargs.labels.length < 1)
      throw new sdk.WERR_INVALID_PARAMETER('labels', 'at least one label')

    return vargs
}
>>>>>>> 6df2674d
<|MERGE_RESOLUTION|>--- conflicted
+++ resolved
@@ -1,13 +1,7 @@
-<<<<<<< HEAD
+import * as bsv from '@bsv/sdk'
 import { Utils } from '@bsv/sdk'
-import { sdk } from '..'
+import { sdk } from '../index.client'
 import { OutPoint } from './types'
-=======
-import * as bsv from '@bsv/sdk'
-import { Utils } from "@bsv/sdk";
-import { sdk } from "../index.client";
-import { OutPoint } from "./types";
->>>>>>> 6df2674d
 
 export function parseWalletOutpoint(outpoint: string): { txid: string; vout: number } {
   const [txid, vout] = outpoint.split('.')
@@ -159,8 +153,7 @@
   unlockingScriptLength: bsv.PositiveInteger
 }
 
-<<<<<<< HEAD
-export function validateCreateActionInput(i: sdk.CreateActionInput): ValidCreateActionInput {
+export function validateCreateActionInput(i: bsv.CreateActionInput): ValidCreateActionInput {
   if (i.unlockingScript === undefined && i.unlockingScriptLength === undefined) throw new sdk.WERR_INVALID_PARAMETER('unlockingScript, unlockingScriptLength', `at least one valid value.`)
   const unlockingScript = validateOptionalHexString(i.unlockingScript, 'unlockingScript')
   const unlockingScriptLength = i.unlockingScriptLength || unlockingScript!.length / 2
@@ -173,23 +166,6 @@
     sequenceNumber: default0xffffffff(i.sequenceNumber)
   }
   return vi
-=======
-export function validateCreateActionInput(i: bsv.CreateActionInput): ValidCreateActionInput {
-    if (i.unlockingScript === undefined && i.unlockingScriptLength === undefined)
-        throw new sdk.WERR_INVALID_PARAMETER('unlockingScript, unlockingScriptLength', `at least one valid value.`)
-    const unlockingScript = validateOptionalHexString(i.unlockingScript, 'unlockingScript')
-    const unlockingScriptLength = i.unlockingScriptLength || unlockingScript!.length / 2
-    if (unlockingScript && unlockingScriptLength !== unlockingScript.length / 2)
-        throw new sdk.WERR_INVALID_PARAMETER('unlockingScriptLength', `length unlockingScript if both valid.`)
-    const vi: ValidCreateActionInput = {
-        outpoint: parseWalletOutpoint(i.outpoint),
-        inputDescription: validateStringLength(i.inputDescription, 'inputDescription', 5, 50),
-        unlockingScript,
-        unlockingScriptLength,
-        sequenceNumber: default0xffffffff(i.sequenceNumber)
-    }
-    return vi
->>>>>>> 6df2674d
 }
 
 export interface ValidCreateActionOutput {
@@ -201,8 +177,7 @@
   tags: bsv.BasketStringUnder300Bytes[]
 }
 
-<<<<<<< HEAD
-export function validateCreateActionOutput(o: sdk.CreateActionOutput): ValidCreateActionOutput {
+export function validateCreateActionOutput(o: bsv.CreateActionOutput): ValidCreateActionOutput {
   const vo: ValidCreateActionOutput = {
     lockingScript: validateHexString(o.lockingScript, 'lockingScript'),
     satoshis: validateSatoshis(o.satoshis, 'satoshis'),
@@ -212,18 +187,6 @@
     tags: defaultEmpty(o.tags).map(t => validateTag(t))
   }
   return vo
-=======
-export function validateCreateActionOutput(o: bsv.CreateActionOutput): ValidCreateActionOutput {
-    const vo: ValidCreateActionOutput = {
-        lockingScript: validateHexString(o.lockingScript, 'lockingScript'),
-        satoshis: validateSatoshis(o.satoshis, 'satoshis'),
-        outputDescription: validateStringLength(o.outputDescription, 'outputDescription', 5, 50),
-        basket: validateOptionalBasket(o.basket),
-        customInstructions: o.customInstructions,
-        tags: defaultEmpty(o.tags).map(t => validateTag(t))
-    }
-    return vo
->>>>>>> 6df2674d
 }
 
 /**
@@ -232,11 +195,7 @@
  * Set all possibly undefined arrays to empty arrays.
  * Convert string outpoints to `{ txid: string, vout: number }`
  */
-<<<<<<< HEAD
-export function validateCreateActionOptions(options?: sdk.CreateActionOptions): ValidCreateActionOptions {
-=======
-export function validateCreateActionOptions(options?: bsv.CreateActionOptions) : ValidCreateActionOptions {
->>>>>>> 6df2674d
+export function validateCreateActionOptions(options?: bsv.CreateActionOptions): ValidCreateActionOptions {
   const o = options || {}
   const vo: ValidCreateActionOptions = {
     signAndProcess: defaultTrue(o.signAndProcess),
@@ -306,8 +265,7 @@
   options: sdk.ValidSignActionOptions
 }
 
-<<<<<<< HEAD
-export function validateCreateActionArgs(args: sdk.CreateActionArgs): ValidCreateActionArgs {
+export function validateCreateActionArgs(args: bsv.CreateActionArgs): ValidCreateActionArgs {
   const vargs: ValidCreateActionArgs = {
     description: validateStringLength(args.description, 'description', 5, 50),
     inputBEEF: args.inputBEEF,
@@ -332,34 +290,6 @@
   if (!vargs.isSendWith && !vargs.isNewTx) throw new sdk.WERR_INVALID_PARAMETER('args', 'either at least one input or output, or a sendWith.')
 
   return vargs
-=======
-export function validateCreateActionArgs(args: bsv.CreateActionArgs) : ValidCreateActionArgs {
-    const vargs: ValidCreateActionArgs = {
-      description: validateStringLength(args.description, 'description', 5, 50),
-      inputBEEF: args.inputBEEF,
-      inputs: defaultEmpty(args.inputs).map(i => validateCreateActionInput(i)),
-      outputs: defaultEmpty(args.outputs).map(o => validateCreateActionOutput(o)),
-      lockTime: defaultZero(args.lockTime),
-      version: defaultOne(args.version),
-      labels: defaultEmpty(args.labels?.map(l => validateLabel(l))),
-      options: validateCreateActionOptions(args.options),
-      isSendWith: false,
-      isDelayed: false,
-      isNoSend: false,
-      isNewTx: false,
-      isSignAction: false,
-    }
-    vargs.isSendWith = vargs.options.sendWith.length > 0
-    vargs.isNewTx = (vargs.inputs.length > 0) || (vargs.outputs.length > 0)
-    vargs.isSignAction = vargs.isNewTx && (vargs.options.signAndProcess === false || vargs.inputs.some(i => i.unlockingScript === undefined))
-    vargs.isDelayed = vargs.options.acceptDelayedBroadcast
-    vargs.isNoSend = vargs.options.noSend
-
-    if (!vargs.isSendWith && !vargs.isNewTx)
-      throw new sdk.WERR_INVALID_PARAMETER('args', 'either at least one input or output, or a sendWith.')
-
-    return vargs
->>>>>>> 6df2674d
 }
 
 /**
@@ -368,11 +298,7 @@
  * Set all possibly undefined arrays to empty arrays.
  * Convert string outpoints to `{ txid: string, vout: number }`
  */
-<<<<<<< HEAD
-export function validateSignActionOptions(options?: sdk.SignActionOptions): ValidSignActionOptions {
-=======
-export function validateSignActionOptions(options?: bsv.SignActionOptions) : ValidSignActionOptions {
->>>>>>> 6df2674d
+export function validateSignActionOptions(options?: bsv.SignActionOptions): ValidSignActionOptions {
   const o = options || {}
   const vo: ValidSignActionOptions = {
     acceptDelayedBroadcast: defaultTrue(o.acceptDelayedBroadcast),
@@ -383,8 +309,7 @@
   return vo
 }
 
-<<<<<<< HEAD
-export function validateSignActionArgs(args: sdk.SignActionArgs): ValidSignActionArgs {
+export function validateSignActionArgs(args: bsv.SignActionArgs): ValidSignActionArgs {
   const vargs: ValidSignActionArgs = {
     spends: args.spends,
     reference: args.reference,
@@ -397,21 +322,6 @@
   vargs.isSendWith = vargs.options.sendWith.length > 0
   vargs.isDelayed = vargs.options.acceptDelayedBroadcast
   vargs.isNoSend = vargs.options.noSend
-=======
-export function validateSignActionArgs(args: bsv.SignActionArgs) : ValidSignActionArgs {
-    const vargs: ValidSignActionArgs = {
-      spends: args.spends,
-      reference: args.reference,
-      options: validateSignActionOptions(args.options),
-      isSendWith: false,
-      isDelayed: false,
-      isNoSend: false,
-      isNewTx: true,
-    }
-    vargs.isSendWith = vargs.options.sendWith.length > 0
-    vargs.isDelayed = vargs.options.acceptDelayedBroadcast
-    vargs.isNoSend = vargs.options.noSend
->>>>>>> 6df2674d
 
   return vargs
 }
@@ -420,17 +330,10 @@
   reference: bsv.Base64String
 }
 
-<<<<<<< HEAD
-export function validateAbortActionArgs(args: sdk.AbortActionArgs): ValidAbortActionArgs {
+export function validateAbortActionArgs(args: bsv.AbortActionArgs): ValidAbortActionArgs {
   const vargs: ValidAbortActionArgs = {
     reference: validateBase64String(args.reference, 'reference')
   }
-=======
-export function validateAbortActionArgs(args: bsv.AbortActionArgs) : ValidAbortActionArgs {
-    const vargs: ValidAbortActionArgs = {
-      reference: validateBase64String(args.reference, 'reference'),
-    }
->>>>>>> 6df2674d
 
   return vargs
 }
@@ -441,11 +344,7 @@
   senderIdentityKey: bsv.PubKeyHex
 }
 
-<<<<<<< HEAD
-export function validateWalletPayment(args?: sdk.WalletPayment): ValidWalletPayment | undefined {
-=======
-export function validateWalletPayment(args?: bsv.WalletPayment) : ValidWalletPayment | undefined {
->>>>>>> 6df2674d
+export function validateWalletPayment(args?: bsv.WalletPayment): ValidWalletPayment | undefined {
   if (args === undefined) return undefined
   const v: ValidWalletPayment = {
     derivationPrefix: validateBase64String(args.derivationPrefix, 'derivationPrefix'),
@@ -461,11 +360,7 @@
   tags: bsv.BasketStringUnder300Bytes[]
 }
 
-<<<<<<< HEAD
-export function validateBasketInsertion(args?: sdk.BasketInsertion): ValidBasketInsertion | undefined {
-=======
-export function validateBasketInsertion(args?: bsv.BasketInsertion) : ValidBasketInsertion | undefined {
->>>>>>> 6df2674d
+export function validateBasketInsertion(args?: bsv.BasketInsertion): ValidBasketInsertion | undefined {
   if (args === undefined) return undefined
   const v: ValidBasketInsertion = {
     basket: validateBasket(args.basket),
@@ -482,14 +377,8 @@
   insertionRemittance?: ValidBasketInsertion
 }
 
-<<<<<<< HEAD
-export function validateInternalizeOutput(args: sdk.InternalizeOutput): ValidInternalizeOutput {
+export function validateInternalizeOutput(args: bsv.InternalizeOutput): ValidInternalizeOutput {
   if (args.protocol !== 'basket insertion' && args.protocol !== 'wallet payment') throw new sdk.WERR_INVALID_PARAMETER('protocol', `'basket insertion' or 'wallet payment'`)
-=======
-export function validateInternalizeOutput(args: bsv.InternalizeOutput) : ValidInternalizeOutput {
-  if (args.protocol !== 'basket insertion' && args.protocol !== 'wallet payment')
-    throw new sdk.WERR_INVALID_PARAMETER('protocol', `'basket insertion' or 'wallet payment'`)
->>>>>>> 6df2674d
   const v: ValidInternalizeOutput = {
     outputIndex: validatePositiveIntegerOrZero(args.outputIndex, 'outputIndex'),
     protocol: args.protocol,
@@ -500,19 +389,11 @@
 }
 
 export interface ValidInternalizeActionArgs extends ValidWalletSignerArgs {
-<<<<<<< HEAD
-  tx: sdk.AtomicBEEF
-  outputs: sdk.InternalizeOutput[]
-  description: sdk.DescriptionString5to50Bytes
-  labels: sdk.LabelStringUnder300Bytes[]
-  seekPermission: sdk.BooleanDefaultTrue
-=======
-  tx: bsv.AtomicBEEF,
+  tx: bsv.AtomicBEEF
   outputs: bsv.InternalizeOutput[]
   description: bsv.DescriptionString5to50Bytes
   labels: bsv.LabelStringUnder300Bytes[]
   seekPermission: bsv.BooleanDefaultTrue
->>>>>>> 6df2674d
 }
 
 export function validateOriginator(s?: string): string | undefined {
@@ -525,8 +406,7 @@
   }
 }
 
-<<<<<<< HEAD
-export function validateInternalizeActionArgs(args: sdk.InternalizeActionArgs): ValidInternalizeActionArgs {
+export function validateInternalizeActionArgs(args: bsv.InternalizeActionArgs): ValidInternalizeActionArgs {
   const vargs: ValidInternalizeActionArgs = {
     tx: args.tx,
     outputs: args.outputs.map(o => validateInternalizeOutput(o)),
@@ -534,16 +414,6 @@
     labels: (args.labels || []).map(t => validateLabel(t)),
     seekPermission: defaultTrue(args.seekPermission)
   }
-=======
-export function validateInternalizeActionArgs(args: bsv.InternalizeActionArgs) : ValidInternalizeActionArgs {
-    const vargs: ValidInternalizeActionArgs = {
-      tx: args.tx,
-      outputs: args.outputs.map(o => validateInternalizeOutput(o)),
-      description: validateStringLength(args.description, 'description', 5, 50),
-      labels: (args.labels || []).map(t => validateLabel(t)),
-      seekPermission: defaultTrue(args.seekPermission),
-    }
->>>>>>> 6df2674d
 
   return vargs
 }
@@ -566,19 +436,11 @@
   output: bsv.OutpointString
 }
 
-<<<<<<< HEAD
-export function validateRelinquishOutputArgs(args: sdk.RelinquishOutputArgs): ValidRelinquishOutputArgs {
+export function validateRelinquishOutputArgs(args: bsv.RelinquishOutputArgs): ValidRelinquishOutputArgs {
   const vargs: ValidRelinquishOutputArgs = {
     basket: validateBasket(args.basket),
     output: validateOutpointString(args.output, 'output')
   }
-=======
-export function validateRelinquishOutputArgs(args: bsv.RelinquishOutputArgs) : ValidRelinquishOutputArgs {
-    const vargs: ValidRelinquishOutputArgs = {
-      basket: validateBasket(args.basket),
-      output: validateOutpointString(args.output, 'output'),
-    }
->>>>>>> 6df2674d
 
   return vargs
 }
@@ -589,21 +451,12 @@
   certifier: bsv.PubKeyHex
 }
 
-<<<<<<< HEAD
-export function validateRelinquishCertificateArgs(args: sdk.RelinquishCertificateArgs): ValidRelinquishCertificateArgs {
+export function validateRelinquishCertificateArgs(args: bsv.RelinquishCertificateArgs): ValidRelinquishCertificateArgs {
   const vargs: ValidRelinquishCertificateArgs = {
     type: validateBase64String(args.type, 'type'),
     serialNumber: validateBase64String(args.serialNumber, 'serialNumber'),
     certifier: validateHexString(args.certifier, 'certifier')
   }
-=======
-export function validateRelinquishCertificateArgs(args: bsv.RelinquishCertificateArgs) : ValidRelinquishCertificateArgs {
-    const vargs: ValidRelinquishCertificateArgs = {
-      type: validateBase64String(args.type, 'type'),
-      serialNumber: validateBase64String(args.serialNumber, 'serialNumber'),
-      certifier: validateHexString(args.certifier, 'certifier'),
-    }
->>>>>>> 6df2674d
 
   return vargs
 }
@@ -625,8 +478,7 @@
   privilegedReason?: bsv.DescriptionString5to50Bytes
 }
 
-<<<<<<< HEAD
-export function validateListCertificatesArgs(args: sdk.ListCertificatesArgs): ValidListCertificatesArgs {
+export function validateListCertificatesArgs(args: bsv.ListCertificatesArgs): ValidListCertificatesArgs {
   const vargs: ValidListCertificatesArgs = {
     certifiers: defaultEmpty(args.certifiers.map(c => validateHexString(c.trim(), 'certifiers'))),
     types: defaultEmpty(args.types.map(t => validateBase64String(t.trim(), 'types'))),
@@ -637,19 +489,6 @@
     partial: undefined
   }
   return vargs
-=======
-export function validateListCertificatesArgs(args: bsv.ListCertificatesArgs) : ValidListCertificatesArgs {
-    const vargs: ValidListCertificatesArgs = {
-      certifiers: defaultEmpty(args.certifiers.map(c => validateHexString(c.trim(), 'certifiers'))),
-      types: defaultEmpty(args.types.map(t => validateBase64String(t.trim(), 'types'))),
-      limit: validateInteger(args.limit, 'limit', 10, 1, 10000),
-      offset: validatePositiveIntegerOrZero(defaultZero(args.offset), 'offset'),
-      privileged: defaultFalse(args.privileged),
-      privilegedReason: validateOptionalStringLength(args.privilegedReason, 'privilegedReason', 5, 50),
-      partial: undefined,
-    }
-    return vargs
->>>>>>> 6df2674d
 }
 
 export interface ValidAcquireCertificateArgs extends ValidWalletSignerArgs {
@@ -671,45 +510,24 @@
   privilegedReason?: bsv.DescriptionString5to50Bytes
 }
 
-<<<<<<< HEAD
-function validateCertificateFields(fields: Record<sdk.CertificateFieldNameUnder50Bytes, string>): Record<sdk.CertificateFieldNameUnder50Bytes, string> {
-=======
-function validateCertificateFields(fields: Record<bsv.CertificateFieldNameUnder50Bytes, string>):
-Record<bsv.CertificateFieldNameUnder50Bytes, string>
-{
->>>>>>> 6df2674d
+function validateCertificateFields(fields: Record<bsv.CertificateFieldNameUnder50Bytes, string>): Record<bsv.CertificateFieldNameUnder50Bytes, string> {
   for (const fieldName of Object.keys(fields)) {
     validateStringLength(fieldName, 'field name', 1, 50)
   }
   return fields
 }
 
-<<<<<<< HEAD
-function validateKeyringRevealer(kr: sdk.KeyringRevealer, name: string): sdk.KeyringRevealer {
-=======
-function validateKeyringRevealer(kr: bsv.KeyringRevealer, name: string) : bsv.KeyringRevealer
-{
->>>>>>> 6df2674d
+function validateKeyringRevealer(kr: bsv.KeyringRevealer, name: string): bsv.KeyringRevealer {
   if (kr === 'certifier') return kr
   return validateHexString(kr, name)
 }
 
-<<<<<<< HEAD
-function validateOptionalKeyringRevealer(kr: sdk.KeyringRevealer | undefined, name: string): sdk.KeyringRevealer | undefined {
-=======
-function validateOptionalKeyringRevealer(kr: bsv.KeyringRevealer | undefined, name: string) : bsv.KeyringRevealer | undefined
-{
->>>>>>> 6df2674d
+function validateOptionalKeyringRevealer(kr: bsv.KeyringRevealer | undefined, name: string): bsv.KeyringRevealer | undefined {
   if (kr === undefined) return undefined
   return validateKeyringRevealer(kr, name)
 }
 
-<<<<<<< HEAD
-function validateKeyringForSubject(kr: Record<sdk.CertificateFieldNameUnder50Bytes, sdk.Base64String>, name: string): Record<sdk.CertificateFieldNameUnder50Bytes, sdk.Base64String> {
-=======
-function validateKeyringForSubject(kr: Record<bsv.CertificateFieldNameUnder50Bytes, bsv.Base64String>, name: string) : Record<bsv.CertificateFieldNameUnder50Bytes, bsv.Base64String>
-{
->>>>>>> 6df2674d
+function validateKeyringForSubject(kr: Record<bsv.CertificateFieldNameUnder50Bytes, bsv.Base64String>, name: string): Record<bsv.CertificateFieldNameUnder50Bytes, bsv.Base64String> {
   for (const fn of Object.keys(kr)) {
     validateStringLength(fn, `${name} field name`, 1, 50)
     validateBase64String(kr[fn], `${name} field value`)
@@ -717,11 +535,7 @@
   return kr
 }
 
-<<<<<<< HEAD
-function validateOptionalKeyringForSubject(kr: Record<sdk.CertificateFieldNameUnder50Bytes, sdk.Base64String> | undefined, name: string): Record<sdk.CertificateFieldNameUnder50Bytes, sdk.Base64String> | undefined {
-=======
-function validateOptionalKeyringForSubject(kr: Record<bsv.CertificateFieldNameUnder50Bytes, bsv.Base64String> | undefined, name: string) : Record<bsv.CertificateFieldNameUnder50Bytes, bsv.Base64String> | undefined {
->>>>>>> 6df2674d
+function validateOptionalKeyringForSubject(kr: Record<bsv.CertificateFieldNameUnder50Bytes, bsv.Base64String> | undefined, name: string): Record<bsv.CertificateFieldNameUnder50Bytes, bsv.Base64String> | undefined {
   if (kr === undefined) return undefined
   return validateKeyringForSubject(kr, name)
 }
@@ -732,11 +546,7 @@
  * @param subject Must be valid for "direct" `acquisitionProtocol`. public key of the certificate subject.
  * @returns
  */
-<<<<<<< HEAD
-export async function validateAcquireCertificateArgs(args: sdk.AcquireCertificateArgs): Promise<ValidAcquireCertificateArgs> {
-=======
-export async function validateAcquireCertificateArgs(args: bsv.AcquireCertificateArgs) : Promise<ValidAcquireCertificateArgs> {
->>>>>>> 6df2674d
+export async function validateAcquireCertificateArgs(args: bsv.AcquireCertificateArgs): Promise<ValidAcquireCertificateArgs> {
   const vargs: ValidAcquireCertificateArgs = {
     acquisitionProtocol: args.acquisitionProtocol,
     type: validateBase64String(args.type, 'type'),
@@ -781,11 +591,7 @@
   privilegedReason?: bsv.DescriptionString5to50Bytes
 }
 
-<<<<<<< HEAD
-export function validateAcquireDirectCertificateArgs(args: sdk.AcquireCertificateArgs): ValidAcquireDirectCertificateArgs {
-=======
-export function validateAcquireDirectCertificateArgs(args: bsv.AcquireCertificateArgs) : ValidAcquireDirectCertificateArgs {
->>>>>>> 6df2674d
+export function validateAcquireDirectCertificateArgs(args: bsv.AcquireCertificateArgs): ValidAcquireDirectCertificateArgs {
   if (args.acquisitionProtocol !== 'direct') throw new sdk.WERR_INTERNAL('Only acquire direct certificate requests allowed here.')
   if (!args.serialNumber) throw new sdk.WERR_INVALID_PARAMETER('serialNumber', 'valid when acquisitionProtocol is "direct"')
   if (!args.signature) throw new sdk.WERR_INVALID_PARAMETER('signature', 'valid when acquisitionProtocol is "direct"')
@@ -811,38 +617,20 @@
 }
 
 export interface ValidProveCertificateArgs extends ValidWalletSignerArgs {
-<<<<<<< HEAD
-  type?: sdk.Base64String
-  serialNumber?: sdk.Base64String
-  certifier?: sdk.PubKeyHex
-  subject?: sdk.PubKeyHex
-  revocationOutpoint?: sdk.OutpointString
-  signature?: sdk.HexString
-
-  fieldsToReveal: sdk.CertificateFieldNameUnder50Bytes[]
-  verifier: sdk.PubKeyHex
-=======
   type?: bsv.Base64String
   serialNumber?: bsv.Base64String
   certifier?: bsv.PubKeyHex
   subject?: bsv.PubKeyHex
   revocationOutpoint?: bsv.OutpointString
   signature?: bsv.HexString
-  
+
   fieldsToReveal: bsv.CertificateFieldNameUnder50Bytes[]
   verifier: bsv.PubKeyHex
->>>>>>> 6df2674d
   privileged: boolean
   privilegedReason?: bsv.DescriptionString5to50Bytes
 }
 
-<<<<<<< HEAD
-export function validateProveCertificateArgs(args: sdk.ProveCertificateArgs): ValidProveCertificateArgs {
-=======
-export function validateProveCertificateArgs(args: bsv.ProveCertificateArgs)
-: ValidProveCertificateArgs
-{
->>>>>>> 6df2674d
+export function validateProveCertificateArgs(args: bsv.ProveCertificateArgs): ValidProveCertificateArgs {
   if (args.privileged && !args.privilegedReason) throw new sdk.WERR_INVALID_PARAMETER('privilegedReason', `valid when 'privileged' is true `)
 
   const vargs: ValidProveCertificateArgs = {
@@ -867,13 +655,7 @@
   seekPermission: boolean
 }
 
-<<<<<<< HEAD
-export function validateDiscoverByIdentityKeyArgs(args: sdk.DiscoverByIdentityKeyArgs): ValidDiscoverByIdentityKeyArgs {
-=======
-export function validateDiscoverByIdentityKeyArgs(args: bsv.DiscoverByIdentityKeyArgs)
-: ValidDiscoverByIdentityKeyArgs
-{
->>>>>>> 6df2674d
+export function validateDiscoverByIdentityKeyArgs(args: bsv.DiscoverByIdentityKeyArgs): ValidDiscoverByIdentityKeyArgs {
   const vargs: ValidDiscoverByIdentityKeyArgs = {
     identityKey: validateHexString(args.identityKey, 'identityKey', 66, 66),
     limit: validateInteger(args.limit, 'limit', 10, 1, 10000),
@@ -890,26 +672,14 @@
   seekPermission: boolean
 }
 
-<<<<<<< HEAD
-function validateAttributes(attributes: Record<sdk.CertificateFieldNameUnder50Bytes, string>): Record<sdk.CertificateFieldNameUnder50Bytes, string> {
-=======
-function validateAttributes(attributes: Record<bsv.CertificateFieldNameUnder50Bytes, string>):
-Record<bsv.CertificateFieldNameUnder50Bytes, string>
-{
->>>>>>> 6df2674d
+function validateAttributes(attributes: Record<bsv.CertificateFieldNameUnder50Bytes, string>): Record<bsv.CertificateFieldNameUnder50Bytes, string> {
   for (const fieldName of Object.keys(attributes)) {
     validateStringLength(fieldName, `field name ${fieldName}`, 1, 50)
   }
   return attributes
 }
 
-<<<<<<< HEAD
-export function validateDiscoverByAttributesArgs(args: sdk.DiscoverByAttributesArgs): ValidDiscoverByAttributesArgs {
-=======
-export function validateDiscoverByAttributesArgs(args: bsv.DiscoverByAttributesArgs)
-: ValidDiscoverByAttributesArgs
-{
->>>>>>> 6df2674d
+export function validateDiscoverByAttributesArgs(args: bsv.DiscoverByAttributesArgs): ValidDiscoverByAttributesArgs {
   const vargs: ValidDiscoverByAttributesArgs = {
     attributes: validateAttributes(args.attributes),
     limit: validateInteger(args.limit, 'limit', 10, 1, 10000),
@@ -923,25 +693,14 @@
   basket: bsv.BasketStringUnder300Bytes
   tags: bsv.OutputTagStringUnder300Bytes[]
   tagQueryMode: 'all' | 'any'
-<<<<<<< HEAD
   includeLockingScripts: boolean
   includeTransactions: boolean
-  includeCustomInstructions: sdk.BooleanDefaultFalse
-  includeTags: sdk.BooleanDefaultFalse
-  includeLabels: sdk.BooleanDefaultFalse
-  limit: sdk.PositiveIntegerDefault10Max10000
-  offset: sdk.PositiveIntegerOrZero
-  seekPermission: sdk.BooleanDefaultTrue
-=======
-  includeLockingScripts: boolean,
-  includeTransactions: boolean,
   includeCustomInstructions: bsv.BooleanDefaultFalse
   includeTags: bsv.BooleanDefaultFalse
   includeLabels: bsv.BooleanDefaultFalse
   limit: bsv.PositiveIntegerDefault10Max10000
   offset: bsv.PositiveIntegerOrZero
   seekPermission: bsv.BooleanDefaultTrue
->>>>>>> 6df2674d
   knownTxids: string[]
 }
 
@@ -958,8 +717,7 @@
  * @param {PositiveIntegerOrZero} [args.offset] - Optional. Number of outputs to skip before starting to return results.
  * @param {BooleanDefaultTrue} [args.seekPermission] — Optional. Whether to seek permission from the user for this operation if required. Default true, will return an error rather than proceed if set to false.
  */
-<<<<<<< HEAD
-export function validateListOutputsArgs(args: sdk.ListOutputsArgs): ValidListOutputsArgs {
+export function validateListOutputsArgs(args: bsv.ListOutputsArgs): ValidListOutputsArgs {
   let tagQueryMode: 'any' | 'all'
   if (args.tagQueryMode === undefined || args.tagQueryMode === 'any') tagQueryMode = 'any'
   else if (args.tagQueryMode === 'all') tagQueryMode = 'all'
@@ -981,33 +739,6 @@
   }
 
   return vargs
-=======
-export function validateListOutputsArgs(args: bsv.ListOutputsArgs) : ValidListOutputsArgs {
-    let tagQueryMode: 'any' | 'all'
-    if (args.tagQueryMode === undefined || args.tagQueryMode === 'any')
-      tagQueryMode = 'any'
-    else if (args.tagQueryMode === 'all')
-      tagQueryMode = 'all'
-    else
-      throw new sdk.WERR_INVALID_PARAMETER('tagQueryMode', `undefined, 'any', or 'all'`)
-
-    const vargs: ValidListOutputsArgs = {
-      basket: validateStringLength(args.basket, 'basket', 1, 300),
-      tags: (args.tags || []).map(t => validateStringLength(t, 'tag', 1, 300)),
-      tagQueryMode,
-      includeLockingScripts: args.include === 'locking scripts',
-      includeTransactions: args.include === 'entire transactions',
-      includeCustomInstructions: defaultFalse(args.includeCustomInstructions),
-      includeTags: defaultFalse(args.includeTags),
-      includeLabels: defaultFalse(args.includeLabels),
-      limit: validateInteger(args.limit, 'limit', 10, 1, 10000),
-      offset: validateInteger(args.offset, 'offset', 0, 0, undefined),
-      seekPermission: defaultTrue(args.seekPermission),
-      knownTxids: [],
-    }
-
-    return vargs
->>>>>>> 6df2674d
 }
 
 export interface ValidListActionsArgs extends ValidWalletSignerArgs {
@@ -1025,20 +756,19 @@
 }
 
 /**
-<<<<<<< HEAD
- * @param {sdk.LabelStringUnder300Bytes[]} args.labels - An array of labels used to filter actions.
+ * @param {bsv.LabelStringUnder300Bytes[]} args.labels - An array of labels used to filter actions.
  * @param {'any' | 'all'} [args.labelQueryMode] - Optional. Specifies how to match labels (default is any which matches any of the labels).
- * @param {sdk.BooleanDefaultFalse} [args.includeLabels] - Optional. Whether to include transaction labels in the result set.
- * @param {sdk.BooleanDefaultFalse} [args.includeInputs] - Optional. Whether to include input details in the result set.
- * @param {sdk.BooleanDefaultFalse} [args.includeInputSourceLockingScripts] - Optional. Whether to include input source locking scripts in the result set.
- * @param {sdk.BooleanDefaultFalse} [args.includeInputUnlockingScripts] - Optional. Whether to include input unlocking scripts in the result set.
- * @param {sdk.BooleanDefaultFalse} [args.includeOutputs] - Optional. Whether to include output details in the result set.
- * @param {sdk.BooleanDefaultFalse} [args.includeOutputLockingScripts] - Optional. Whether to include output locking scripts in the result set.
- * @param {sdk.PositiveIntegerDefault10Max10000} [args.limit] - Optional. The maximum number of transactions to retrieve.
- * @param {sdk.PositiveIntegerOrZero} [args.offset] - Optional. Number of transactions to skip before starting to return the results.
- * @param {sdk.BooleanDefaultTrue} [args.seekPermission] — Optional. Whether to seek permission from the user for this operation if required. Default true, will return an error rather than proceed if set to false.
+ * @param {bsv.BooleanDefaultFalse} [args.includeLabels] - Optional. Whether to include transaction labels in the result set.
+ * @param {bsv.BooleanDefaultFalse} [args.includeInputs] - Optional. Whether to include input details in the result set.
+ * @param {bsv.BooleanDefaultFalse} [args.includeInputSourceLockingScripts] - Optional. Whether to include input source locking scripts in the result set.
+ * @param {bsv.BooleanDefaultFalse} [args.includeInputUnlockingScripts] - Optional. Whether to include input unlocking scripts in the result set.
+ * @param {bsv.BooleanDefaultFalse} [args.includeOutputs] - Optional. Whether to include output details in the result set.
+ * @param {bsv.BooleanDefaultFalse} [args.includeOutputLockingScripts] - Optional. Whether to include output locking scripts in the result set.
+ * @param {bsv.PositiveIntegerDefault10Max10000} [args.limit] - Optional. The maximum number of transactions to retrieve.
+ * @param {bsv.PositiveIntegerOrZero} [args.offset] - Optional. Number of transactions to skip before starting to return the results.
+ * @param {bsv.BooleanDefaultTrue} [args.seekPermission] — Optional. Whether to seek permission from the user for this operation if required. Default true, will return an error rather than proceed if set to false.
  */
-export function validateListActionsArgs(args: sdk.ListActionsArgs): ValidListActionsArgs {
+export function validateListActionsArgs(args: bsv.ListActionsArgs): ValidListActionsArgs {
   let labelQueryMode: 'any' | 'all'
   if (args.labelQueryMode === undefined || args.labelQueryMode === 'any') labelQueryMode = 'any'
   else if (args.labelQueryMode === 'all') labelQueryMode = 'all'
@@ -1061,46 +791,4 @@
   if (vargs.labels.length < 1) throw new sdk.WERR_INVALID_PARAMETER('labels', 'at least one label')
 
   return vargs
-}
-=======
-   * @param {bsv.LabelStringUnder300Bytes[]} args.labels - An array of labels used to filter actions.
-   * @param {'any' | 'all'} [args.labelQueryMode] - Optional. Specifies how to match labels (default is any which matches any of the labels).
-   * @param {bsv.BooleanDefaultFalse} [args.includeLabels] - Optional. Whether to include transaction labels in the result set.
-   * @param {bsv.BooleanDefaultFalse} [args.includeInputs] - Optional. Whether to include input details in the result set.
-   * @param {bsv.BooleanDefaultFalse} [args.includeInputSourceLockingScripts] - Optional. Whether to include input source locking scripts in the result set.
-   * @param {bsv.BooleanDefaultFalse} [args.includeInputUnlockingScripts] - Optional. Whether to include input unlocking scripts in the result set.
-   * @param {bsv.BooleanDefaultFalse} [args.includeOutputs] - Optional. Whether to include output details in the result set.
-   * @param {bsv.BooleanDefaultFalse} [args.includeOutputLockingScripts] - Optional. Whether to include output locking scripts in the result set.
-   * @param {bsv.PositiveIntegerDefault10Max10000} [args.limit] - Optional. The maximum number of transactions to retrieve.
-   * @param {bsv.PositiveIntegerOrZero} [args.offset] - Optional. Number of transactions to skip before starting to return the results.
-   * @param {bsv.BooleanDefaultTrue} [args.seekPermission] — Optional. Whether to seek permission from the user for this operation if required. Default true, will return an error rather than proceed if set to false.
- */
-export function validateListActionsArgs(args: bsv.ListActionsArgs) : ValidListActionsArgs {
-    let labelQueryMode: 'any' | 'all'
-    if (args.labelQueryMode === undefined || args.labelQueryMode === 'any')
-      labelQueryMode = 'any'
-    else if (args.labelQueryMode === 'all')
-      labelQueryMode = 'all'
-    else
-      throw new sdk.WERR_INVALID_PARAMETER('labelQueryMode', `undefined, 'any', or 'all'`)
-
-    const vargs: ValidListActionsArgs = {
-      labels: (args.labels || []).map(t => validateLabel(t)),
-      labelQueryMode,
-      includeLabels: defaultFalse(args.includeLabels),
-      includeInputs: defaultFalse(args.includeInputs),
-      includeInputSourceLockingScripts: defaultFalse(args.includeInputSourceLockingScripts),
-      includeInputUnlockingScripts: defaultFalse(args.includeInputUnlockingScripts),
-      includeOutputs: defaultFalse(args.includeOutputs),
-      includeOutputLockingScripts: defaultFalse(args.includeOutputLockingScripts),
-      limit: validateInteger(args.limit, 'limit', 10, 1, 10000),
-      offset: validateInteger(args.offset, 'offset', 0, 0, undefined),
-      seekPermission: defaultTrue(args.seekPermission),
-    }
-
-    if (vargs.labels.length < 1)
-      throw new sdk.WERR_INVALID_PARAMETER('labels', 'at least one label')
-
-    return vargs
-}
->>>>>>> 6df2674d
+}