--- conflicted
+++ resolved
@@ -1,4 +1,3 @@
-<<<<<<< HEAD
 import {
   AbortActionArgs,
   AcquireCertificateArgs,
@@ -7,6 +6,7 @@
   Base64String,
   BasketInsertion,
   BasketStringUnder300Bytes,
+  Beef,
   BEEF,
   BooleanDefaultFalse,
   BooleanDefaultTrue,
@@ -69,15 +69,6 @@
 }
 function defaultEmpty<T>(v?: T[]) {
   return v === undefined ? [] : v
-=======
-import { AbortActionArgs, AcquireCertificateArgs, AcquisitionProtocol, AtomicBEEF, Base64String, BasketInsertion, BasketStringUnder300Bytes, Beef, BEEF, BooleanDefaultFalse, BooleanDefaultTrue, CertificateFieldNameUnder50Bytes, CreateActionArgs, CreateActionInput, CreateActionOptions, CreateActionOutput, DescriptionString5to50Bytes, DiscoverByAttributesArgs, DiscoverByIdentityKeyArgs, HexString, InternalizeActionArgs, InternalizeOutput, KeyringRevealer, LabelStringUnder300Bytes, ListActionsArgs, ListCertificatesArgs, ListOutputsArgs, OutpointString, OutputTagStringUnder300Bytes, PositiveInteger, PositiveIntegerDefault10Max10000, PositiveIntegerOrZero, ProveCertificateArgs, PubKeyHex, RelinquishCertificateArgs, RelinquishOutputArgs, SatoshiValue, SignActionArgs, SignActionOptions, SignActionSpend, TrustSelf, TXIDHexString, Utils, WalletPayment } from "@bsv/sdk";
-import { sdk } from "../index.client";
-import { OutPoint } from "./types";
-
-export function parseWalletOutpoint(outpoint: string): { txid: string; vout: number; } {
-    const [ txid, vout ] = outpoint.split('.')
-    return { txid, vout: Number(vout)}
->>>>>>> 901e38e6
 }
 
 function validateOptionalStringLength(s: string | undefined, name: string, min?: number, max?: number): string | undefined {
@@ -468,21 +459,15 @@
     seekPermission: defaultTrue(args.seekPermission)
   }
 
-<<<<<<< HEAD
-  return vargs
-=======
-    try {
-      const beef = Beef.fromBinary(vargs.tx)
-      if (beef.txs.length < 1)
-        throw new sdk.WERR_INVALID_PARAMETER('tx', `at least one transaction to internalize an output from`)
-    } catch {
-      throw new sdk.WERR_INVALID_PARAMETER('tx', `valid with at least one transaction to internalize an output from`)
-    }
-    if (vargs.outputs.length < 1)
-      throw new sdk.WERR_INVALID_PARAMETER('outputs', `at least one output to internalize from the transaction`)
-
-    return vargs
->>>>>>> 901e38e6
+  try {
+    const beef = Beef.fromBinary(vargs.tx)
+    if (beef.txs.length < 1) throw new sdk.WERR_INVALID_PARAMETER('tx', `at least one transaction to internalize an output from`)
+  } catch {
+    throw new sdk.WERR_INVALID_PARAMETER('tx', `valid with at least one transaction to internalize an output from`)
+  }
+  if (vargs.outputs.length < 1) throw new sdk.WERR_INVALID_PARAMETER('outputs', `at least one output to internalize from the transaction`)
+
+  return vargs
 }
 
 export function validateOptionalOutpointString(outpoint: string | undefined, name: string): string | undefined {
