import { _tu, TestSetup1 } from '../utils/TestUtilsWalletStorage'
import { randomBytesBase64, randomBytesHex, sdk, StorageBase, StorageKnex, table, verifyOne } from '../../src'
import { ProvenTxReqStatus } from '../../src/sdk'
import { log, normalizeDate, setLogging, triggerForeignKeyConstraintError, triggerUniqueConstraintError, updateTable, validateUpdateTime, verifyValues } from '../utils/testUtilsUpdate'
import { act } from 'react'
import { ProvenTx, ProvenTxReq, User, Certificate, CertificateField, OutputBasket, Transaction, Commission, Output, OutputTag, OutputTagMap, TxLabel, TxLabelMap, WatchmanEvent, SyncState } from '../../src/storage/schema/tables'
import { SyncMap } from '../../src/storage/schema/entities'

setLogging(true)

describe('update tests', () => {
  jest.setTimeout(99999999)

  const storages: StorageBase[] = []
  const chain: sdk.Chain = 'test'
  const setups: { setup: TestSetup1; storage: StorageBase }[] = []
  const env = _tu.getEnv(chain)

  beforeAll(async () => {
    const localSQLiteFile = await _tu.newTmpFile('updatetest.sqlite', false, false, true)
    const knexSQLite = _tu.createLocalSQLite(localSQLiteFile)
    storages.push(new StorageKnex({ chain, knex: knexSQLite }))

    if (!env.noMySQL) {
      const knexMySQL = _tu.createLocalMySQL('updatetest')
      storages.push(new StorageKnex({ chain, knex: knexMySQL }))
    }

    for (const storage of storages) {
      await storage.dropAllData()
      await storage.migrate('insert tests')
      setups.push({ storage, setup: await _tu.createTestSetup1(storage) })
    }
  })

  afterAll(async () => {
    for (const storage of storages) {
      await storage.destroy()
    }
  })

  const schemaMetadata = {
    provenTxs: { primaryKey: 'provenTxId' },
    provenTxReqs: { primaryKey: 'provenTxReqId' },
    users: { primaryKey: 'userId' },
    certificates: { primaryKey: 'certificateId' },
    transactions: { primaryKey: 'txid' },
    outputs: { primaryKey: 'outputId' },
    labels: { primaryKey: 'labelId' },
    watchmanEvents: { primaryKey: 'eventId' }
  }

  test('0 find ProvenTx', async () => {
    const primaryKey = schemaMetadata.provenTxs.primaryKey // Dynamically identify the primary key
    for (const { storage, setup } of setups) {
      const referenceTime = new Date() // Capture time before updates

      // Fetch all proven transactions
      const records = await storage.findProvenTxs({})
      for (const record of records) {
        try {
          // TBD optoinal params?
          const testValues: ProvenTx = {
            provenTxId: record.provenTxId,
            txid: 'mockTxid',
            created_at: new Date('2024-12-30T23:00:00Z'),
            updated_at: new Date('2024-12-30T23:05:00Z'),
            blockHash: 'mockBlockHash',
            height: 12345,
            index: 1,
            merklePath: [1, 2, 3, 4],
            merkleRoot: '1234',
            rawTx: [4, 3, 2, 1]
          }

          // Update the entry with test values
          await updateTable(storage.updateProvenTx.bind(storage), record[primaryKey], testValues)

          // Verify that the updated entry matches the test values
          const updatedTx = verifyOne(await storage.findProvenTxs({ [primaryKey]: record[primaryKey] }))
          verifyValues(updatedTx, testValues, referenceTime)

          // Test each field for valid and invalid updates
          for (const [key, value] of Object.entries(testValues)) {
            if (key === primaryKey) {
              // Skip testing updates to the primary key as they are invalid operations
              continue
            }

            if (typeof value === 'string') {
              const validString = `valid${key}`
              const r1 = await storage.updateProvenTx(record[primaryKey], { [key]: validString })
              expect(r1).toBe(1)

              const updatedRow = verifyOne(await storage.findProvenTxs({ [primaryKey]: record[primaryKey] }))
              expect(updatedRow[key]).toBe(validString)
            }

            if (typeof value === 'number') {
              const validNumber = value + 1
              const r1 = await storage.updateProvenTx(record[primaryKey], { [key]: validNumber })
              expect(r1).toBe(1)

              const updatedRow = verifyOne(await storage.findProvenTxs({ [primaryKey]: record[primaryKey] }))
              expect(updatedRow[key]).toBe(validNumber)
            }

            if (value instanceof Date) {
              const validDate = new Date('2024-12-31T00:00:00Z')
              const r1 = await storage.updateProvenTx(record[primaryKey], { [key]: validDate })
              expect(r1).toBe(1)

              const updatedRow = verifyOne(await storage.findProvenTxs({ [primaryKey]: record[primaryKey] }))
              expect(new Date(updatedRow[key]).toISOString()).toBe(validDate.toISOString())
            }

            if (Array.isArray(value)) {
              const validArray = value.map(v => v + 1)
              const r1 = await storage.updateProvenTx(record[primaryKey], { [key]: validArray })
              expect(r1).toBe(1)

              const updatedRow = verifyOne(await storage.findProvenTxs({ [primaryKey]: record[primaryKey] }))
              expect(updatedRow[key]).toEqual(validArray)
            }
          }
        } catch (error: any) {
          console.error(`Error updating or verifying ProvenTx record with ${primaryKey}=${record[primaryKey]}:`, error.message)
          throw error // Re-throw unexpected errors to fail the test
        }
      }
    }
  })

  test('001 ProvenTx set created_at and updated_at time', async () => {
    // TBD implement timer to emulate locking records tec.
    for (const { storage } of setups) {
      const scenarios = [
        {
          description: 'Invalid created_at time',
          updates: {
            created_at: new Date('3000-01-01T00:00:00Z'), // Unrealistic future time
            updated_at: new Date('2024-12-30T23:05:00Z') // Hardcoded update time
          }
        },
        {
          description: 'Invalid updated_at time',
          updates: {
            created_at: new Date('2024-12-30T23:00:00Z'), // Hardcoded creation time
            updated_at: new Date('3000-01-01T00:00:00Z') // Unrealistic future time
          }
        },
        {
          description: 'created_at time overwrites updated_at time',
          updates: {
            created_at: new Date('2024-12-30T23:00:00Z'), // Hardcoded creation time
            updated_at: new Date('2024-12-30T23:05:00Z') // Hardcoded update time
          }
        }
      ]

      for (const { description, updates } of scenarios) {
        const referenceTime = new Date() // Capture time before updates

        const records = await storage.findProvenTxs({})
        for (const record of records) {
          // Update fields based on the scenario
          await storage.updateProvenTx(record.provenTxId, { created_at: updates.created_at })
          await storage.updateProvenTx(record.provenTxId, { updated_at: updates.updated_at })

          const t = verifyOne(await storage.findProvenTxs({ provenTxId: record.provenTxId }))

          // Log the scenario for better test output
          log(`Testing scenario: ${description}`)

          // Validate times using `validateUpdateTime`
          expect(validateUpdateTime(t.created_at, updates.created_at, referenceTime, 10, false)).toBe(true)
          expect(validateUpdateTime(t.updated_at, updates.updated_at, referenceTime, 10, false)).toBe(true)
        }
      }
    }
  })

  test('002 ProvenTx setting individual values', async () => {
    for (const { storage, setup } of setups) {
      // Step 1: Insert initial record with mock data.
      const initialRecord: ProvenTx = {
        provenTxId: 2,
        txid: 'mockTxid',
        created_at: new Date(),
        updated_at: new Date(),
        blockHash: '',
        height: 1,
        index: 1,
        merklePath: [],
        merkleRoot: '',
        rawTx: []
      }

      try {
        // Insert the initial record
        const r = await storage.insertProvenTx(initialRecord)
        expect(r).toBeGreaterThan(0) // Ensure the insertion was successful

        // Ensure the record exists in the database after insertion
        const insertedRecord = await storage.findProvenTxs({})
        expect(insertedRecord.length).toBeGreaterThan(0) // Ensure the record is inserted

        // Verify the inserted record has the correct data
        const foundRecord = insertedRecord.find(record => record.provenTxId === 2)
        expect(foundRecord).toBeDefined() // Ensure the specific record is found
        expect(foundRecord?.txid).toBe('mockTxid') // Ensure the data matches
      } catch (error: any) {
        console.error('Error inserting initial record:', error.message)
        return
      }

      // Step 2: Test Foreign Key constraint failure (updating record with invalid foreign key)
      await expect(storage.updateProvenTx(1, { provenTxId: 0 })).rejects.toThrow(/FOREIGN KEY constraint failed/)

      // Step 3: Test setting valid ID to zero and check if update works as expected
      const r1 = await storage.updateProvenTx(2, { provenTxId: 0 })
      await expect(Promise.resolve(r1)).resolves.toBe(1)

      // Step 4: Verify the updated record (Check provenTxId was updated to zero)
      const r2 = await storage.findProvenTxs({})
      expect(r2[0].provenTxId).toBe(0)
      expect(r2[1].provenTxId).toBe(1)

      // Step 5: Reset the id back to original value.
      const r3 = await storage.updateProvenTx(0, { provenTxId: 2 })
      await expect(Promise.resolve(r3)).resolves.toBe(1)

      // Step 6: Verify after resetting id, the database should reflect the correct values.
      const r4 = await storage.findProvenTxs({})
      expect(r4[0].provenTxId).toBe(1)
      expect(r4[1].provenTxId).toBe(2)

      // Step 7: Set a random id to test the unique constraint.
      const r5 = await storage.updateProvenTx(2, { provenTxId: 9999 })
      await expect(Promise.resolve(r5)).resolves.toBe(1)

      // Step 8: Verify the update was successful.
      const r6 = await storage.findProvenTxs({})
      expect(r6[0].provenTxId).toBe(1)
      expect(r6[1].provenTxId).toBe(9999)

      // Step 9: Try to set the same provenTxId to another record, expect unique constraint violation.
      await expect(storage.updateProvenTx(1, { provenTxId: 9999 })).rejects.toThrow(/UNIQUE constraint failed/)

      // Step 10: Verify no change in the records after violation
      const r7 = await storage.findProvenTxs({})
      expect(r7[0].provenTxId).toBe(1)
      expect(r7[1].provenTxId).toBe(9999)

      // Step 11: Update record with a valid unique field (txid).
      const r8 = await storage.updateProvenTx(9999, { txid: 'mockValidTxid' })
      await expect(Promise.resolve(r8)).resolves.toBe(1)

      // Step 12: Check if the txid was updated as expected
      const r9 = await storage.findProvenTxs({})
      expect(r9[0].txid).not.toBe('mockValidTxid')
      expect(r9[1].txid).toBe('mockValidTxid')

      // Step 13: Check original id cannot be updated with same unique field.
      const r10 = await storage.updateProvenTx(2, { txid: 'mockValidTxid' })
      await expect(Promise.resolve(r10)).resolves.toBe(0)

      // Step 14: Verify that the txid on the original record is not updated
      const r11 = await storage.findProvenTxs({})
      expect(r11[0].txid).not.toBe('mockValidTxid')
      expect(r11[1].txid).toBe('mockValidTxid')

      // Step 15: Try to update the first record with the same unique field, expect a unique constraint violation.
      await expect(storage.updateProvenTx(1, { txid: 'mockValidTxid' })).rejects.toThrow(/UNIQUE constraint failed/)

      // Step 16: Verify that no change happens in the records after the violation.
      expect(r11[0].txid).not.toBe('mockValidTxid')
      expect(r11[1].txid).toBe('mockValidTxid')

      // Step 17: Update the random record with undefined (no value) for a unique field.
      const r12 = await storage.updateProvenTx(9999, { txid: undefined })
      await expect(Promise.resolve(r12)).resolves.toBe(1)

      // Step 18: Verify that the txid is set to undefined for the random record.
      const r13 = await storage.findProvenTxs({})
      expect(r13[0].txid).not.toBe('mockValidTxid')
      expect(r13[1].txid).toBe('mockValidTxid')

      // Step 19: Reset the id of random record back to 2.
      const r14 = await storage.updateProvenTx(9999, { provenTxId: 2 })
      await expect(Promise.resolve(r14)).resolves.toBe(1)

      // Step 20: Verify the id has been reset to 2.
      const r15 = await storage.findProvenTxs({})
      expect(r15[0].provenTxId).toBe(1)
      expect(r15[1].provenTxId).toBe(2)

      // Step 21: Update the created_at and updated_at fields to test date updates.
      const createdAt = new Date('2024-12-30T23:00:00Z')
      const updatedAt = new Date('2024-12-30T23:05:00Z')
      const r16 = await storage.updateProvenTx(2, { created_at: createdAt, updated_at: updatedAt })
      await expect(Promise.resolve(r16)).resolves.toBe(1)

      // Step 22: Test with future date for created_at field
      const futureDate = new Date('3000-01-01T00:00:00Z')
      const r17 = await storage.updateProvenTx(2, { created_at: futureDate })
      await expect(Promise.resolve(r17)).resolves.toBe(1)

      // Step 23: Test with earlier date for created_at field
      const earlierDate = new Date('2024-12-30T22:59:59Z')
      const r18 = await storage.updateProvenTx(2, { created_at: earlierDate })
      await expect(Promise.resolve(r18)).resolves.toBe(1)
    }
  })

  test('003 ProvenTx trigger DB unique constraint errors', async () => {
    for (const { storage, setup } of setups) {
      // There is only 1 row in table so it is necessay to insert another row to perform constraint tests
      const initialRecord: ProvenTx = {
        provenTxId: 2,
        txid: 'mockDupTxid',
        created_at: new Date(),
        updated_at: new Date(),
        blockHash: '',
        height: 1,
        index: 1,
        merklePath: [],
        merkleRoot: '',
        rawTx: []
      }

      try {
        const r = await storage.insertProvenTx(initialRecord)
        expect(r).toBeGreaterThan(1)
      } catch (error: any) {
        console.error('Error inserting initial record:', error.message)
        return
      }

      const r1 = await triggerUniqueConstraintError(storage, 'findProvenTxs', 'updateProvenTx', 'proven_txs', 'provenTxId', { provenTxId: 2 })
      await expect(Promise.resolve(r1)).resolves.toBe(true)
      const r2 = await triggerUniqueConstraintError(storage, 'findProvenTxs', 'updateProvenTx', 'proven_txs', 'provenTxId', { txid: 'mockDupTxid' })
      await expect(Promise.resolve(r2)).resolves.toBe(true)
      const r3 = await triggerUniqueConstraintError(storage, 'findProvenTxs', 'updateProvenTx', 'proven_txs', 'provenTxId', { txid: 'mockUniqueTxid' })
      await expect(Promise.resolve(r3)).resolves.toBe(false)
    }
  })

  test('004 ProvenTx trigger DB foreign key constraint errors', async () => {
    for (const { storage, setup } of setups) {
      // There is only 1 row in table so it is necessay to insert another row to perform constraint test
      const initialRecord: ProvenTx = {
        provenTxId: 2,
        txid: 'mockTxid',
        created_at: new Date(),
        updated_at: new Date(),
        blockHash: '',
        height: 1,
        index: 1,
        merklePath: [],
        merkleRoot: '',
        rawTx: []
      }

      try {
        const r = await storage.insertProvenTx(initialRecord)
        expect(r).toBe(2)
      } catch (error: any) {
        console.error('Error inserting initial record:', error.message)
        return
      }

      const r1 = await triggerForeignKeyConstraintError(storage, 'findProvenTxs', 'updateProvenTx', 'proven_txs', 'provenTxId', { provenTxId: 0 })
      await expect(Promise.resolve(r1)).resolves.toBe(true)
    }
  })

  test('1 find ProvenTxReq', async () => {
    const primaryKey = schemaMetadata.provenTxReqs.primaryKey

    for (const { storage, setup } of setups) {
      const records = await storage.findProvenTxReqs({})

      for (const record of records) {
        try {
          const testValues: ProvenTxReq = {
            provenTxReqId: record.provenTxReqId,
            provenTxId: 1,
            batch: `batch-001`,
            status: 'completed',
            txid: `mockTxid-${Date.now()}`,
            created_at: new Date('2024-12-30T23:00:00Z'),
            updated_at: new Date('2024-12-30T23:05:00Z'),
            attempts: 3,
            history: JSON.stringify({ validated: true, timestamp: Date.now() }),
            inputBEEF: [5, 6, 7, 8],
            notified: true,
            notify: JSON.stringify({ email: 'test@example.com', sent: true }),
            rawTx: [1, 2, 3, 4]
          }

          // Update all fields in one go
          const r1 = await storage.updateProvenTxReq(record[primaryKey], testValues)
          expect(r1).toBe(1) // Expect one row updated

          // Fetch the updated row for validation
          const updatedRow = verifyOne(await storage.findProvenTxReqs({ [primaryKey]: record[primaryKey] }))
          for (const [key, value] of Object.entries(testValues)) {
            const actualValue = updatedRow[key]

            // Handle Date fields by normalizing both sides
            const normalizedActual = normalizeDate(actualValue)
            const normalizedExpected = normalizeDate(value)
            if (normalizedActual && normalizedExpected) {
              expect(normalizedActual).toBe(normalizedExpected)
              continue
            }

            // Handle JSON strings
            if (typeof value === 'string' && value.startsWith('{') && value.endsWith('}')) {
              expect(JSON.parse(actualValue)).toStrictEqual(JSON.parse(value))
              continue
            }

            // Handle primitive types directly
            if (typeof value === 'string' || typeof value === 'number' || typeof value === 'boolean') {
              expect(actualValue).toBe(value)
              continue
            }

            // Handle Buffer-like objects
            if (typeof actualValue === 'object' && actualValue?.type === 'Buffer') {
              const actualArray = actualValue.data || actualValue
              const expectedArray = Buffer.isBuffer(value) || Array.isArray(value) ? Array.from(value as ArrayLike<number>) : value
              expect(actualArray).toStrictEqual(expectedArray)
              continue
            }

            // Handle unmatched cases (Buffer fallback handling)
            log('actualValue type is ', typeof actualValue, '=', actualValue)
            log('value type is ', typeof value, '=', value)
            expect(JSON.stringify({ type: 'Buffer', data: actualValue })).toStrictEqual(JSON.stringify(value))
          }
        } catch (error: any) {
          console.error(`Error updating or verifying ProvenTxReq record with ${primaryKey}=${record[primaryKey]}:`, error.message)
          throw error // Re-throw unexpected errors to fail the test
        }
      }
    }
  })

  test('101 ProvenTxReq set created_at and updated_at time', async () => {
    for (const { storage } of setups) {
      const scenarios = [
        {
          description: 'Invalid created_at time',
          updates: {
            created_at: new Date('3000-01-01T00:00:00Z'),
            updated_at: new Date('2024-12-30T23:05:00Z')
          }
        },
        {
          description: 'Invalid updated_at time',
          updates: {
            created_at: new Date('2024-12-30T23:00:00Z'),
            updated_at: new Date('3000-01-01T00:00:00Z')
          }
        },
        {
          description: 'created_at time overwrites updated_at time',
          updates: {
            created_at: new Date('2024-12-30T23:00:00Z'),
            updated_at: new Date('2024-12-30T23:05:00Z')
          }
        }
      ]

      for (const { description, updates } of scenarios) {
        const referenceTime = new Date() // Capture time before updates
        const records = await storage.findProvenTxReqs({})

        for (const record of records) {
          await storage.updateProvenTxReq(record.provenTxReqId, { created_at: updates.created_at })
          await storage.updateProvenTxReq(record.provenTxReqId, { updated_at: updates.updated_at })

          const t = verifyOne(await storage.findProvenTxReqs({ provenTxReqId: record.provenTxReqId }))
          expect(validateUpdateTime(t.created_at, updates.created_at, referenceTime)).toBe(true)
          expect(validateUpdateTime(t.updated_at, updates.updated_at, referenceTime)).toBe(true)
        }
      }
    }
  })

  test('102 ProvenTxReq trigger DB unique constraint errors', async () => {
    for (const { storage, setup } of setups) {
      try {
        const r = await storage.updateProvenTxReq(2, { txid: 'mockDupTxid' })
        await expect(Promise.resolve(r)).resolves.toBe(1)
      } catch (error: any) {
        console.error('Error updating second record:', error.message)
        return
      }
      const r1 = await triggerUniqueConstraintError(storage, 'findProvenTxReqs', 'updateProvenTxReq', 'proven_tx_reqs', 'provenTxReqId', { provenTxReqId: 2 })
      await expect(Promise.resolve(r1)).resolves.toBe(true)
      const r2 = await triggerUniqueConstraintError(storage, 'findProvenTxReqs', 'updateProvenTxReq', 'proven_tx_reqs', 'provenTxReqId', { txid: 'mockDupTxid' })
      await expect(Promise.resolve(r2)).resolves.toBe(true)
      const r3 = await triggerUniqueConstraintError(storage, 'findProvenTxReqs', 'updateProvenTxReq', 'proven_tx_reqs', 'provenTxReqId', { provenTxReqId: 3 })
      await expect(Promise.resolve(r3)).resolves.toBe(false)
      const r4 = await triggerUniqueConstraintError(storage, 'findProvenTxReqs', 'updateProvenTxReq', 'proven_tx_reqs', 'provenTxReqId', { txid: 'mockUniqueTxid' })
      await expect(Promise.resolve(r4)).resolves.toBe(false)
    }
  })

  test('103 ProvenTxReq trigger DB foreign key constraint errors', async () => {
    for (const { storage, setup } of setups) {
      const r1 = await triggerForeignKeyConstraintError(storage, 'findProvenTxReqs', 'updateProvenTxReq', 'proven_tx_reqs', 'provenTxReqId', { provenTxId: 0 }, 2)
      await expect(Promise.resolve(r1)).resolves.toBe(true)
    }
  })

  test('104 ProvenTxReq setting individual values', async () => {
    for (const { storage, setup } of setups) {
      const referenceTime = new Date()

      // Step 1: Insert initial mock data with valid status values.
      const initialRecord: ProvenTxReq = {
        provenTxReqId: 2,
        provenTxId: 1,
        batch: 'batch',
        status: 'nosend', // Using one of the valid status types
        txid: 'mockTxid',
        created_at: referenceTime,
        updated_at: referenceTime,
        attempts: 0,
        history: '{}',
        inputBEEF: [],
        notified: false,
        notify: '{}',
        rawTx: []
      }

      try {
        const r1 = await storage.insertProvenTxReq(initialRecord)
        expect(r1).toBeGreaterThan(0) // Ensure the insertion was successful
      } catch (error: any) {
        console.error('Error inserting initial record:', error.message)
        return
      }

      // Step 2: Test Foreign Key constraint failure (updating record with invalid foreign key)
      await expect(storage.updateProvenTxReq(1, { provenTxReqId: 0 })).rejects.toThrow(/FOREIGN KEY constraint failed/)

      // Step 3: Test setting valid ID to zero and check if update works as expected
      const r2 = await storage.updateProvenTxReq(2, { provenTxReqId: 0 })
      await expect(Promise.resolve(r2)).resolves.toBe(1)

      // Step 4: Verify the updated record (Check provenTxReqId was updated to zero)
      const r3 = await storage.findProvenTxReqs({})
      expect(r3[0].provenTxReqId).toBe(0)
      expect(r3[1].provenTxReqId).toBe(2)

      // Step 5: Reset id back to original value
      const r4 = await storage.updateProvenTxReq(0, { provenTxReqId: 2 })
      await expect(Promise.resolve(r4)).resolves.toBe(1)

      // Step 6: Verify the database after resetting id
      const r5 = await storage.findProvenTxReqs({})
      expect(r5[0].provenTxReqId).toBe(1)
      expect(r5[1].provenTxReqId).toBe(2)

      // Step 7: Set a random `batch` value to test the unique constraint for `batch`
      const r6 = await storage.updateProvenTxReq(2, { batch: 'uniqueBatch' })
      await expect(Promise.resolve(r6)).resolves.toBe(1)

      // Step 8: Verify the `batch` field update was successful
      const r7 = await storage.findProvenTxReqs({})
      expect(r7[0].batch).not.toBe('uniqueBatch')
      expect(r7[1].batch).toBe('uniqueBatch')

      // Step 9: Try to set the same `batch` value to another record, expect unique constraint violation
      await expect(storage.updateProvenTxReq(1, { batch: 'uniqueBatch' })).rejects.toThrow(/UNIQUE constraint failed/)

      // Step 10: Verify no change in the records after violation
      const r8 = await storage.findProvenTxReqs({})
      expect(r8[0].batch).not.toBe('uniqueBatch')
      expect(r8[1].batch).toBe('uniqueBatch')

      // Step 11: Set a random `status` value to test the unique constraint for `status`
      const r9 = await storage.updateProvenTxReq(2, { status: 'sending' }) // Using another valid status value
      await expect(Promise.resolve(r9)).resolves.toBe(1)

      // Step 12: Verify the `status` field update was successful
      const r10 = await storage.findProvenTxReqs({})
      expect(r10[0].status).not.toBe('sending')
      expect(r10[1].status).toBe('sending')

      // Step 13: Try to set the same `status` value to another record, expect unique constraint violation
      await expect(storage.updateProvenTxReq(1, { status: 'sending' })).rejects.toThrow(/UNIQUE constraint failed/)

      // Step 14: Verify no change in the records after violation
      const r11 = await storage.findProvenTxReqs({})
      expect(r11[0].status).not.toBe('sending')
      expect(r11[1].status).toBe('sending')

      // Step 15: Update random id record with a valid unique field (txid).
      const r12 = await storage.updateProvenTxReq(9999, { txid: 'mockValidTxid' })
      await expect(Promise.resolve(r12)).resolves.toBe(1)

      // Step 16: Check if the txid was updated as expected
      const r13 = await storage.findProvenTxReqs({})
      expect(r13[0].txid).not.toBe('mockValidTxid')
      expect(r13[1].txid).toBe('mockValidTxid')

      // Step 17: Check if original id 1 record cannot be updated with same field
      const r14 = await storage.updateProvenTxReq(1, { txid: 'mockValidTxid' })
      await expect(Promise.resolve(r14)).resolves.toBe(0)

      // Step 18: Verify that no change happens in the records after violation
      const r15 = await storage.findProvenTxReqs({})
      expect(r15[0].txid).not.toBe('mockValidTxid')
      expect(r15[1].txid).toBe('mockValidTxid')

      // Step 19: Try to update second record field with same value
      await expect(storage.updateProvenTxReq(2, { txid: 'mockValidTxid' })).rejects.toThrow(/UNIQUE constraint failed/)

      // Step 20: Verify no change in the records after violation
      expect(r15[0].txid).not.toBe('mockValidTxid')
      expect(r15[1].txid).toBe('mockValidTxid')

      // Step 21: Update random id with undefined unique no null field
      const r16 = await storage.updateProvenTxReq(9999, { txid: undefined })
      await expect(Promise.resolve(r16)).resolves.toBe(1)

      // Step 22: Verify that the txid is set to undefined for the random record
      const r17 = await storage.findProvenTxReqs({})
      expect(r17[0].txid).not.toBe('mockValidTxid')
      expect(r17[1].txid).toBe('mockValidTxid')

      // Step 23: Reset the id of random record back to 2
      const r18 = await storage.updateProvenTxReq(9999, { provenTxReqId: 2 })
      await expect(Promise.resolve(r18)).resolves.toBe(1)

      // Step 24: Verify the id has been reset to 2
      const r19 = await storage.findProvenTxReqs({})
      expect(r19[0].provenTxReqId).toBe(1)
      expect(r19[1].provenTxReqId).toBe(2)

      // Step 25: Update the created_at and updated_at fields to test date updates
      const createdAt = new Date('2024-12-30T23:00:00Z')
      const updatedAt = new Date('2024-12-30T23:05:00Z')
      const r20 = await storage.updateProvenTxReq(2, { created_at: createdAt, updated_at: updatedAt })
      await expect(Promise.resolve(r20)).resolves.toBe(1)

      // Step 26: Test with future date for created_at field
      const futureDate = new Date('3000-01-01T00:00:00Z')
      const r21 = await storage.updateProvenTxReq(2, { created_at: futureDate })
      await expect(Promise.resolve(r21)).resolves.toBe(1)

      // Step 27: Test with earlier date for created_at field
      const earlierDate = new Date('2024-12-30T22:59:59Z')
      const r22 = await storage.updateProvenTxReq(2, { created_at: earlierDate })
      await expect(Promise.resolve(r22)).resolves.toBe(1)
    }
  })

  test('2 find User', async () => {
    const primaryKey = 'userId' // Define primary key for the User table

    for (const { storage, setup } of setups) {
      const records = await storage.findUsers({})
      log('Initial User records:', records)

      for (const record of records) {
        log(`Testing updates for User with ${primaryKey}=${record[primaryKey]}`)

        try {
          const testValues: User = {
            userId: record.userId,
            identityKey: `mockUpdatedIdentityKey-${record[primaryKey]}`,
            created_at: new Date('2024-12-30T23:00:00Z'),
            updated_at: new Date('2024-12-30T23:05:00Z')
          }

          log(`Attempting update with values for ${primaryKey}=${record[primaryKey]}:`, testValues)

          // Perform the update
          const updateResult = await storage.updateUser(record[primaryKey], testValues)
          log(`Update result for ${primaryKey}=${record[primaryKey]}:`, updateResult)
          expect(updateResult).toBe(1)

          // Fetch and validate the updated record
          const updatedRow = verifyOne(await storage.findUsers({ [primaryKey]: record[primaryKey] }))
          log(`Updated User record for ${primaryKey}=${record[primaryKey]}:`, updatedRow)

          // Validate each field
          for (const [key, value] of Object.entries(testValues)) {
            const actualValue = updatedRow[key]

            // Handle Date fields by normalizing both sides
            const normalizedActual = normalizeDate(actualValue)
            const normalizedExpected = normalizeDate(value)
            if (normalizedActual && normalizedExpected) {
              expect(normalizedActual).toBe(normalizedExpected)
              continue
            }

            // Handle primitive types directly
            expect(actualValue).toBe(value)
          }
        } catch (error: any) {
          console.error(`Error updating or verifying User record with ${primaryKey}=${record[primaryKey]}:`, error.message)
          throw error // Re-throw unexpected errors to fail the test
        }
      }
    }
  })

  test('201 User set created_at and updated_at time', async () => {
    for (const { storage } of setups) {
      const scenarios = [
        {
          description: 'Invalid created_at time',
          updates: {
            created_at: new Date('3000-01-01T00:00:00Z'), // Unrealistic future time
            updated_at: new Date('2024-12-30T23:05:00Z') // Hardcoded update time
          }
        },
        {
          description: 'Invalid updated_at time',
          updates: {
            created_at: new Date('2024-12-30T23:00:00Z'), // Hardcoded creation time
            updated_at: new Date('3000-01-01T00:00:00Z') // Unrealistic future time
          }
        },
        {
          description: 'created_at time overwrites updated_at time',
          updates: {
            created_at: new Date('2024-12-30T23:00:00Z'), // Hardcoded creation time
            updated_at: new Date('2024-12-30T23:05:00Z') // Hardcoded update time
          }
        }
      ]

      for (const { description, updates } of scenarios) {
        const referenceTime = new Date() // Capture time before updates

        const records = await storage.findUsers({})
        for (const record of records) {
          // Update fields based on the scenario
          await storage.updateUser(record.userId, { created_at: updates.created_at })
          await storage.updateUser(record.userId, { updated_at: updates.updated_at })

          const t = verifyOne(await storage.findUsers({ userId: record.userId }))

          // Log the scenario for better test output
          log(`Testing scenario: ${description}`)

          // Validate times using `validateUpdateTime`
          expect(validateUpdateTime(t.created_at, updates.created_at, referenceTime)).toBe(true)
          expect(validateUpdateTime(t.updated_at, updates.updated_at, referenceTime)).toBe(true)
        }
      }
    }
  })

  test('202 User trigger DB unique constraint errors', async () => {
    for (const { storage, setup } of setups) {
      try {
        const r = await storage.updateUser(2, { identityKey: 'mockDupIdentityKey' })
        await expect(Promise.resolve(r)).resolves.toBe(1)
      } catch (error: any) {
        console.error('Error updating second record:', error.message)
        return
      }
      const r1 = await triggerUniqueConstraintError(storage, 'findUsers', 'updateUser', 'users', 'userId', { userId: 2 })
      await expect(Promise.resolve(r1)).resolves.toBe(true)
      const r2 = await triggerUniqueConstraintError(storage, 'findUsers', 'updateUser', 'users', 'userId', { identityKey: 'mockDupIdentityKey' })
      await expect(Promise.resolve(r2)).resolves.toBe(true)
      const r3 = await triggerUniqueConstraintError(storage, 'findUsers', 'updateUser', 'users', 'userId', { identityKey: 'mockUniqueIdentityKey' })
      await expect(Promise.resolve(r3)).resolves.toBe(false)
    }
  })

  test('203 User trigger DB foreign key constraint errors', async () => {
    for (const { storage, setup } of setups) {
      const r1 = await triggerForeignKeyConstraintError(storage, 'findUsers', 'updateUser', 'users', 'userId', { userId: 0 })
      await expect(Promise.resolve(r1)).resolves.toBe(true)
      const r2 = await triggerForeignKeyConstraintError(storage, 'findUsers', 'updateUser', 'users', 'userId', { userId: 3 }, 0)
      await expect(Promise.resolve(r2)).resolves.toBe(false)
    }
  })

  test('204 User table setting individual values', async () => {
    for (const { storage, setup } of setups) {
      // Step 1: Insert a new record for testing individual updates.
      // This is necessary because existing records are referenced by other tables.
      const initialRecord: table.User = {
        userId: 3,
        identityKey: '',
        created_at: new Date(),
        updated_at: new Date()
      }

      try {
        const r = await storage.insertUser(initialRecord)
        expect(r).toBeGreaterThan(1) // Ensure the new record was successfully inserted.
      } catch (error: any) {
        console.error('Error inserting initial record:', error.message)
        return
      }

      // Step 2: Test attempting to update `userId` to 0 for first record.
      await expect(storage.updateUser(1, { userId: 0 })).rejects.toThrow(/FOREIGN KEY constraint failed/)

      // Step 3: Test attempting to update `userId` to 0 for second record.
      await expect(storage.updateUser(2, { userId: 0 })).rejects.toThrow(/FOREIGN KEY constraint failed/)

      // Step 4: Update the new record's `userId` to 0 (valid since it's not referenced elsewhere).
      const r1 = await storage.updateUser(3, { userId: 0 })
      await expect(Promise.resolve(r1)).resolves.toBe(1)

      // Step 5: Verify the `userId` was updated to 0 for the third record.
      const r2 = await storage.findUsers({})
      expect(r2[0].userId).toBe(0)
      expect(r2[1].userId).toBe(1)
      expect(r2[2].userId).toBe(2)

      // Step 6: Reset the `userId` back to 3.
      const r3 = await storage.updateUser(0, { userId: 3 })
      await expect(Promise.resolve(r3)).resolves.toBe(1)

      // Step 7: Verify that the reset was successful.
      const r4 = await storage.findUsers({})
      expect(r4[0].userId).toBe(1)
      expect(r4[1].userId).toBe(2)
      expect(r4[2].userId).toBe(3)

      // Step 8: Update the new record's `userId` to a random unique value (9999).
      const r5 = await storage.updateUser(3, { userId: 9999 })
      await expect(Promise.resolve(r5)).resolves.toBe(1)

      // Step 9: Verify the `userId` update was successful.
      const r6 = await storage.findUsers({})
      expect(r6[0].userId).toBe(1)
      expect(r6[1].userId).toBe(2)
      expect(r6[2].userId).toBe(9999)

      // Step 10: Attempt to update another record's `userId` to 9999 (should fail due to unique constraint).
      await expect(storage.updateUser(1, { userId: 9999 })).rejects.toThrow(/UNIQUE constraint failed/)

      // Step 11: Verify no changes occurred to the records after the violation.
      const r7 = await storage.findUsers({})
      expect(r7[0].userId).toBe(1)
      expect(r7[1].userId).toBe(2)
      expect(r7[2].userId).toBe(9999)

      // Step 12: Update the `identityKey` of the record with `userId` 9999.
      const r8 = await storage.updateUser(9999, { identityKey: 'mockValidIdentityKey' })
      await expect(Promise.resolve(r8)).resolves.toBe(1)

      // Step 13: Verify the `identityKey` was updated correctly.
      const r9 = await storage.findUsers({})
      expect(r9[0].identityKey).not.toBe('mockValidIdentityKey')
      expect(r9[1].identityKey).not.toBe('mockValidIdentityKey')
      expect(r9[2].identityKey).toBe('mockValidIdentityKey')

      // Step 14: Attempt to update another record's `identityKey` to the same value (should fail).
      await expect(storage.updateUser(2, { identityKey: 'mockValidIdentityKey' })).rejects.toThrow(/UNIQUE constraint failed/)

      // Step 15: Verify no changes occurred to the records after the violation.
      const r10 = await storage.findUsers({})
      expect(r10[0].identityKey).not.toBe('mockValidIdentityKey')
      expect(r10[1].identityKey).not.toBe('mockValidIdentityKey')
      expect(r10[2].identityKey).toBe('mockValidIdentityKey')

      // Step 16: Reset `userId` of the record with `userId` 9999 back to 3.
      const r11 = await storage.updateUser(9999, { userId: 3 })
      await expect(Promise.resolve(r11)).resolves.toBe(1)

      // Step 17: Verify the reset was successful.
      const r12 = await storage.findUsers({})
      expect(r12[0].userId).toBe(1)
      expect(r12[1].userId).toBe(2)
      expect(r12[2].userId).toBe(3)

      // Step 18: Update the `created_at` and `updated_at` fields.
      const createdAt = new Date('2024-12-30T23:00:00Z')
      const updatedAt = new Date('2024-12-30T23:05:00Z')
      const r13 = await storage.updateUser(3, { created_at: createdAt, updated_at: updatedAt })
      await expect(Promise.resolve(r13)).resolves.toBe(1)

      // Step 19: Verify the date updates were successful.
      const r14 = await storage.findUsers({})
      const updatedRecord = r14.find(record => record.userId === 3)
      expect(updatedRecord?.created_at).toEqual(createdAt)
      expect(updatedRecord?.updated_at).toEqual(updatedAt)
    }
  })

  test('3 find Certificate', async () => {
    for (const { storage, setup } of setups) {
      const primaryKey = schemaMetadata.certificates.primaryKey

      const records = await storage.findCertificates({})
      log('Initial Certificate records:', records)

      for (const record of records) {
        log(`Testing updates for Certificate with ${primaryKey}=${record[primaryKey]}`)

        try {
          const testValues: Certificate = {
            certificateId: record.certificateId,
            userId: 1,
            certifier: `mockCertifier${record.certificateId}`,
            serialNumber: `mockSerialNumber${record.certificateId}`,
            type: `mockType${record.certificateId}`,
            created_at: new Date('2024-12-30T23:00:00Z'),
            updated_at: new Date('2024-12-30T23:05:00Z'),
            isDeleted: false,
            revocationOutpoint: 'mockRevocationOutpoint',
            signature: 'mockSignature',
            subject: 'mockSubject'
          }

          // Update all fields in one go
          const r1 = await storage.updateCertificate(record[primaryKey], testValues)
          expect(r1).toBe(1) // Expect one row updated

          // Fetch the updated row for validation
          const updatedRow = verifyOne(await storage.findCertificates({ [primaryKey]: record[primaryKey] }))
          for (const [key, value] of Object.entries(testValues)) {
            const actualValue = updatedRow[key]

            // Handle Date fields by normalizing both sides
            const normalizedActual = normalizeDate(actualValue)
            const normalizedExpected = normalizeDate(value)
            if (normalizedActual && normalizedExpected) {
              expect(normalizedActual).toBe(normalizedExpected)
              continue
            }

            // Handle JSON strings
            if (typeof value === 'string' && value.startsWith('{') && value.endsWith('}')) {
              expect(JSON.parse(actualValue)).toStrictEqual(JSON.parse(value))
              continue
            }

            // Handle primitive types directly
            if (typeof value === 'string' || typeof value === 'number' || typeof value === 'boolean') {
              expect(actualValue).toBe(value)
              continue
            }

            // Handle Buffer-like objects
            if (typeof actualValue === 'object' && actualValue?.type === 'Buffer') {
              const actualArray = actualValue.data || actualValue
              const expectedArray = Buffer.isBuffer(value) || Array.isArray(value) ? Array.from(value as ArrayLike<number>) : value
              expect(actualArray).toStrictEqual(expectedArray)
              continue
            }

            // Handle unmatched cases (Buffer fallback handling)
            log('actualValue type is ', typeof actualValue, '=', actualValue)
            log('value type is ', typeof value, '=', value)
            expect(JSON.stringify({ type: 'Buffer', data: actualValue })).toStrictEqual(JSON.stringify(value))
          }
        } catch (error: any) {
          console.error(`Error updating or verifying Certificate record with ${primaryKey}=${record[primaryKey]}:`, error.message)
          throw error // Re-throw unexpected errors to fail the test
        }
      }
    }
  })

  test('301 Certificate set created_at and updated_at time', async () => {
    for (const { storage } of setups) {
      const scenarios = [
        {
          description: 'Invalid created_at time',
          updates: {
            created_at: new Date('3000-01-01T00:00:00Z'), // Unrealistic future time
            updated_at: new Date('2024-12-30T23:05:00Z') // Hardcoded update time
          }
        },
        {
          description: 'Invalid updated_at time',
          updates: {
            created_at: new Date('2024-12-30T23:00:00Z'), // Hardcoded creation time
            updated_at: new Date('3000-01-01T00:00:00Z') // Unrealistic future time
          }
        },
        {
          description: 'created_at time overwrites updated_at time',
          updates: {
            created_at: new Date('2024-12-30T23:00:00Z'), // Hardcoded creation time
            updated_at: new Date('2024-12-30T23:05:00Z') // Hardcoded update time
          }
        }
      ]

      for (const { description, updates } of scenarios) {
        const referenceTime = new Date() // Capture time before updates

        const records = await storage.findCertificates({})
        for (const record of records) {
          // Update fields based on the scenario
          await storage.updateUser(record.certificateId, { created_at: updates.created_at })
          await storage.updateUser(record.certificateId, { updated_at: updates.updated_at })

          const t = verifyOne(await storage.findCertificates({ certificateId: record.certificateId }))

          // Log the scenario for better test output
          log(`Testing scenario: ${description}`)

          // Validate times using `validateUpdateTime`
          expect(validateUpdateTime(t.created_at, updates.created_at, referenceTime)).toBe(true)
          expect(validateUpdateTime(t.updated_at, updates.updated_at, referenceTime)).toBe(true)
        }
      }
    }
  })

  test('302 Certificate trigger DB unique constraint errors', async () => {
    for (const { storage, setup } of setups) {
      // Multi-field combined constrant
      const initMockDupValues = {
        userId: 2,
        type: `mockType2`,
        certifier: `mockCertifier2`,
        serialNumber: `mockSerialNumber2`
      }

      try {
        const r = await storage.updateCertificate(2, initMockDupValues)
        await expect(Promise.resolve(r)).resolves.toBe(1)
      } catch (error: any) {
        console.error('Error updating second record:', error.message)
      }

      // Have to create additional object as update method adds update_at to the object?
      const mockDupValues = {
        userId: 2,
        type: `mockType2`,
        certifier: `mockCertifier2`,
        serialNumber: `mockSerialNumber2`
      }

      const mockUniqueValues = {
        userId: 2,
        type: `mockTypeUnique`,
        certifier: `mockCertifier2`,
        serialNumber: `mockSerialNumber2`
      }

      const r1 = await triggerUniqueConstraintError(storage, 'findCertificates', 'updateCertificate', 'certificates', 'certificateId', { certificateId: 2 })
      await expect(Promise.resolve(r1)).resolves.toBe(true)
      const r2 = await triggerUniqueConstraintError(storage, 'findCertificates', 'updateCertificate', 'certificates', 'certificateId', mockDupValues)
      await expect(Promise.resolve(r2)).resolves.toBe(true)
      const r3 = await triggerUniqueConstraintError(storage, 'findCertificates', 'updateCertificate', 'certificates', 'certificateId', mockUniqueValues)
      await expect(Promise.resolve(r3)).resolves.toBe(false)
    }
  })

  test('303 Certificate trigger DB foreign key constraint errors', async () => {
    for (const { storage, setup } of setups) {
      const r1 = await triggerForeignKeyConstraintError(storage, 'findCertificates', 'updateCertificate', 'certificates', 'certificateId', { certificateId: 0 })
      await expect(Promise.resolve(r1)).resolves.toBe(true)
      const r2 = await triggerForeignKeyConstraintError(storage, 'findCertificates', 'updateCertificate', 'certificates', 'certificateId', { certificateId: 1 }, 0)
      await expect(Promise.resolve(r2)).resolves.toBe(false)
      const r3 = await triggerForeignKeyConstraintError(storage, 'findCertificates', 'updateCertificate', 'certificates', 'certificateId', { userId: 0 })
      await expect(Promise.resolve(r3)).resolves.toBe(true)
      const r4 = await triggerForeignKeyConstraintError(storage, 'findCertificates', 'updateCertificate', 'certificates', 'certificateId', { userId: 1 }, 2)
      await expect(Promise.resolve(r4)).resolves.toBe(false)
    }
  })

  /*
  test('304d Certificate table setting individual values and constraints', async () => {
    for (const { storage, setup } of setups) {
      const referenceTime = new Date()

      // Step 1: Insert initial mock data for testing.
      const initialRecord: Certificate = {
        certificateId: 4,
        userId: 1,
        type: 'existingType',
        certifier: 'existingCertifier',
        serialNumber: 'existingSerialNumber',
        subject: 'testSubject',
        verifier: undefined,
        revocationOutpoint: 'testRevocationOutpoint',
        signature: 'testSignature',
        isDeleted: false,
        created_at: referenceTime,
        updated_at: referenceTime
      }

      // Insert the initial data independently for every test.
      try {
        await storage.insertCertificate(initialRecord)
      } catch (error: any) {
        console.error('Error inserting initial record:', error.message)
        return
      }

      // Step 2: Test setting `certificateId` to zero (should pass if `0` is allowed).
      await storage.insertCertificate({
        ...initialRecord,
        certificateId: 0,
        serialNumber: 'uniqueSerial',
        userId: 5
      }) // Ensure new independent insertion works.

      // Step 3: Verify `certificateId` update to `0`.
      const updatedCertificates = await storage.findCertificates({})
      expect(updatedCertificates.find(record => record.certificateId === 0)).toBeDefined()

      // Step 4: Insert mock data to test composite key uniqueness.
      const initMockDupValues = {
        userId: 2,
        type: 'mockType2',
        certifier: 'mockCertifier2',
        serialNumber: 'mockSerialNumber2'
      }

      await storage.insertCertificate({
        ...initialRecord,
        ...initMockDupValues,
        certificateId: 5
      }) // Insert independent data for this step.

      // Step 5: Attempt to create a composite key conflict.
      const mockDupValues = {
        userId: 2,
        type: 'mockType2',
        certifier: 'mockCertifier2',
        serialNumber: 'mockSerialNumber2'
      }

      await expect(storage.updateCertificate(4, mockDupValues)).rejects.toThrow(/UNIQUE constraint failed/)

      // Step 6: Test a unique composite key.
      const mockUniqueValues = {
        userId: 2,
        type: 'mockTypeUnique',
        certifier: 'mockCertifier2',
        serialNumber: 'mockSerialNumber2'
      }

      const r6 = await storage.updateCertificate(4, mockUniqueValues)
      expect(r6).toBe(1)

      // Step 7: Verify timestamps update correctly.
      const updatedTime = new Date('2025-01-05T12:00:00Z')
      await storage.updateCertificate(4, { updated_at: updatedTime })

<<<<<<< HEAD
      const r7 = await storage.findCertificates({})
      expect(r7.find(record => record.updated_at?.toISOString() === updatedTime.toISOString())).toBeDefined()

      // Step 8: Test `isDeleted` toggle independently.
      const r8 = await storage.updateCertificate(4, { isDeleted: true })
      expect(r8).toBe(1)

      const r9 = await storage.findCertificates({})
      expect(r9.find(record => record.isDeleted === true)).toBeDefined()

      // Reset for future tests.
      await storage.updateCertificate(4, { isDeleted: false })
      const r10 = await storage.findCertificates({})
      expect(r10.find(record => record.isDeleted === false)).toBeDefined()

      // Additional independent steps for composite keys.
      const compositeKeyValues = {
        userId: 1,
        type: 'existingType',
        certifier: 'existingCertifier',
        serialNumber: 'existingSerialNumber'
      }

      await expect(storage.updateCertificate(4, compositeKeyValues)).rejects.toThrow(/UNIQUE constraint failed/)

      // Further tests here...
    }
  })

  test('304c Certificate table setting individual values and constraints', async () => {
    for (const { storage, setup } of setups) {
      const referenceTime = new Date()

      // Step 1: Insert initial mock data for testing.
      const initialRecord: Certificate = {
        certificateId: 4,
        userId: 1,
        type: 'existingType',
        certifier: 'existingCertifier',
        serialNumber: 'existingSerialNumber',
        subject: 'testSubject',
        verifier: undefined,
        revocationOutpoint: 'testRevocationOutpoint',
        signature: 'testSignature',
        isDeleted: false,
        created_at: referenceTime,
        updated_at: referenceTime
      }

      try {
        const r1 = await storage.insertCertificate(initialRecord)
        expect(r1).toBeGreaterThan(0)
      } catch (error: any) {
        console.error('Error inserting initial record:', error.message)
        return
      }

      // Step 2: Test setting `certificateId` to zero (should pass if `0` is allowed).
      const r2 = await storage.updateCertificate(4, { certificateId: 0 })
      await expect(Promise.resolve(r2)).resolves.toBe(1)

      // Step 3: Verify that the `certificateId` was updated to `0`.
      const updatedCertificates = await storage.findCertificates({})
      expect(updatedCertificates.find(record => record.certificateId === 0)).toBeDefined()

      // Step 3: Test updating `serialNumber` to create a composite key conflict.
      const initMockDupValues = {
        userId: 2,
        type: 'mockType2',
        certifier: 'mockCertifier2',
        serialNumber: 'mockSerialNumber2'
      }

      try {
        const r2 = await storage.updateCertificate(2, initMockDupValues)
        await expect(Promise.resolve(r2)).resolves.toBe(1)
      } catch (error: any) {
        console.error('Error updating second record:', error.message)
      }

      const mockDupValues = {
        userId: 2,
        type: 'mockType2',
        certifier: 'mockCertifier2',
        serialNumber: 'mockSerialNumber2'
      }

      // Step 4: Try creating a composite key conflict (should fail).
      await expect(storage.updateCertificate(3, mockDupValues)).rejects.toThrow(/UNIQUE constraint failed/)

      // Step 5: Update to a new unique composite key and verify.
      const mockUniqueValues = {
        userId: 2,
        type: 'mockTypeUnique',
        certifier: 'mockCertifier2',
        serialNumber: 'mockSerialNumber2'
      }

      const r3 = await storage.updateCertificate(3, mockUniqueValues)
      await expect(Promise.resolve(r3)).resolves.toBe(1)

      // // Step 6: Update `revocationOutpoint` with a valid value and verify.
      // const r4 = await storage.updateCertificate(4, { revocationOutpoint: 'updatedOutpoint' })
      // await expect(Promise.resolve(r4)).resolves.toBeGreaterThan(0)

      // const r5 = await storage.findCertificates({})
      // expect(r5.find(record => record.revocationOutpoint === 'updatedOutpoint')).toBeDefined()

      // // Step 7: Reset `revocationOutpoint` to `null` and verify.
      // const r6 = await storage.updateCertificate(4, { revocationOutpoint: undefined })
      // await expect(Promise.resolve(r6)).resolves.toBe(1)

      // const r7 = await storage.findCertificates({})
      // expect(r7.find(record => record.revocationOutpoint === null)).toBeDefined()

      // Step 8: Test `isDeleted` toggle.
      const r8 = await storage.updateCertificate(4, { isDeleted: true })
      await expect(Promise.resolve(r8)).resolves.toBe(1)

      const r9 = await storage.findCertificates({})
      expect(r9.find(record => record.isDeleted === true)).toBeDefined()

      const r10 = await storage.updateCertificate(4, { isDeleted: false })
      await expect(Promise.resolve(r10)).resolves.toBe(1)

      const r11 = await storage.findCertificates({})
      expect(r11.find(record => record.isDeleted === false)).toBeDefined()

      // Step 9: Verify timestamps are updated correctly.
      const updatedTime = new Date('2025-01-05T12:00:00Z')
      const r12 = await storage.updateCertificate(4, { updated_at: updatedTime })
      await expect(Promise.resolve(r12)).resolves.toBe(1)

      const r13 = await storage.findCertificates({})
      expect(r13.find(record => record.updated_at?.toISOString() === updatedTime.toISOString())).toBeDefined()

      // Additional combined field tests for composite key uniqueness.
      const compositeKeyValues = {
        userId: 1,
        type: 'existingType',
        certifier: 'existingCertifier',
        serialNumber: 'existingSerialNumber'
      }

      // Step 10: Try to create a composite key conflict on `certificateId: 4`.
      await expect(storage.updateCertificate(4, compositeKeyValues)).rejects.toThrow(/UNIQUE constraint failed/)

      // Other tests from here...

      // Ensure all composite keys and field-level constraints are verified at every step.
    }
  })

  test('304b Certificate table setting individual values and constraints', async () => {
    for (const { storage, setup } of setups) {
      // Test combined constraints on multiple fields.

      // Step 1: Initialize mock data for a duplicate composite key scenario.
      const initMockDupValues = {
        userId: 2,
        type: 'mockType2',
        certifier: 'mockCertifier2',
        serialNumber: 'mockSerialNumber2'
      }

      // Step 2: Update the second record to have the duplicate composite key.
      try {
        const r = await storage.updateCertificate(2, initMockDupValues)
        await expect(Promise.resolve(r)).resolves.toBe(1) // Ensure the update works for a valid unique key combination.
      } catch (error: any) {
        console.error('Error updating second record:', error.message) // Log if there are unexpected errors.
      }

      // Step 3: Define mock duplicate values to trigger the composite key constraint violation.
      const mockDupValues = {
        userId: 2,
        type: 'mockType2',
        certifier: 'mockCertifier2',
        serialNumber: 'mockSerialNumber2' // Matches the composite key of the updated second record.
      }

      // Step 4: Try to update another record (e.g., record with `certificateId: 3`) to duplicate the composite key.
      await expect(
        storage.updateCertificate(3, mockDupValues) // Update that creates a duplicate composite key.
      ).rejects.toThrow(/UNIQUE constraint failed/) // Expect UNIQUE constraint error.

      // Step 5: Define a new unique combination for the composite key.
      const mockUniqueValues = {
        userId: 2,
        type: 'mockTypeUnique',
        certifier: 'mockCertifier2',
        serialNumber: 'mockSerialNumber2' // Only `type` changes here.
      }

      // Step 6: Update the record with the new unique composite key and verify success.
      const r2 = await storage.updateCertificate(3, mockUniqueValues)
      await expect(Promise.resolve(r2)).resolves.toBe(1) // Ensure the update works with a unique key.
    }
  })

  test('304a Certificate table setting individual values and constraints', async () => {
    for (const { storage, setup } of setups) {
      const referenceTime = new Date()

      // Step 1: Insert a new record for testing updates.
      const initialRecord: Certificate = {
        certificateId: 4,
        userId: 1,
        serialNumber: 'testSerialNumber',
        type: 'testType',
        certifier: 'testCertifier',
        subject: 'testSubject',
        verifier: undefined,
        revocationOutpoint: 'testRevocationOutpoint',
        signature: 'testSignature',
        isDeleted: false,
        created_at: referenceTime,
        updated_at: referenceTime
      }

      try {
        const r1 = await storage.insertCertificate(initialRecord)
        expect(r1).toBeGreaterThan(0) // Ensure successful insertion
      } catch (error: any) {
        console.error('Error inserting initial record:', error.message)
        return
      }

      // Step 2: Update `serialNumber` to a value that doesn’t violate the composite key constraint.
      const r2 = await storage.updateCertificate(4, { serialNumber: 'newSerialNumber' })
      await expect(Promise.resolve(r2)).resolves.toBe(1)

      // Step 3: Verify the `serialNumber` update.
      const r3 = await storage.findCertificates({})
      expect(r3.find(record => record.certificateId === 4)?.serialNumber).toBe('newSerialNumber')

      // Step 4: Try updating `certificateId: 4` to match the composite key of the existing record.
      await expect(
        storage.updateCertificate(4, {
          userId: 0,
          type: 'existingType',
          certifier: 'existingCertifier',
          serialNumber: 'existingSerialNumber' // Matches the composite key of the existing record
        })
      ).rejects.toThrow(/UNIQUE constraint failed/)

      // Step 5: Update multiple fields (e.g., `type`, `certifier`) without violating the composite key constraint.
      const r4 = await storage.updateCertificate(4, {
        type: 'updatedType',
        certifier: 'updatedCertifier'
      })
      await expect(Promise.resolve(r4)).resolves.toBe(1)

      // Step 6: Verify the update.
      const r5 = await storage.findCertificates({})
      const updatedRecord = r5.find(record => record.certificateId === 4)
      expect(updatedRecord?.type).toBe('updatedType')
      expect(updatedRecord?.certifier).toBe('updatedCertifier')

      // Step 7: Reset fields to their original values.
      const r6 = await storage.updateCertificate(4, {
        type: 'testType',
        certifier: 'testCertifier'
      })
      await expect(Promise.resolve(r6)).resolves.toBe(1)

      const r7 = await storage.findCertificates({})
      const resetRecord = r7.find(record => record.certificateId === 4)
      expect(resetRecord?.type).toBe('testType')
      expect(resetRecord?.certifier).toBe('testCertifier')

      // Step 8: Test toggling the `isDeleted` field.
      const r8 = await storage.updateCertificate(4, { isDeleted: true })
      await expect(Promise.resolve(r8)).resolves.toBe(1)

      const r9 = await storage.findCertificates({})
      expect(r9.find(record => record.certificateId === 4)?.isDeleted).toBe(true)

      // Step 9: Reset `isDeleted` back to false.
      const r10 = await storage.updateCertificate(4, { isDeleted: false })
      await expect(Promise.resolve(r10)).resolves.toBe(1)

      const r11 = await storage.findCertificates({})
      expect(r11.find(record => record.certificateId === 4)?.isDeleted).toBe(false)

      // Step 10: Test timestamp updates (e.g., `updated_at` field).
      const newTimestamp = new Date('2025-01-04T10:00:00Z')
      const r12 = await storage.updateCertificate(4, { updated_at: newTimestamp })
      await expect(Promise.resolve(r12)).resolves.toBe(1)

      const r13 = await storage.findCertificates({})
      expect(r13.find(record => record.certificateId === 4)?.updated_at).toEqual(newTimestamp)

      // Add further steps for other fields as necessary.
    }
  })

  test('304 Certificate setting individual values', async () => {
    for (const { storage, setup } of setups) {
      // Test individual values

      // The current records are used by other tables so it is necessay to insert another row to perform individual tests
      const initialRecord: Certificate = {
        created_at: new Date(),
        updated_at: new Date(),
        certificateId: 0,
        userId: 0,
        type: '',
        serialNumber: '',
        certifier: '',
        subject: '',
        revocationOutpoint: '',
        signature: '',
        isDeleted: false
      }

      try {
        const r = await storage.insertCertificate(initialRecord)
        expect(r).toBeGreaterThan(1)
      } catch (error: any) {
        console.error('Error inserting initial record:', error.message)
        return
      }

      // Cant set first record id to zero due to ref by other tables
      await expect(storage.updateCertificate(1, { certificateId: 0 })).rejects.toThrow(/FOREIGN KEY constraint failed/)

      // Cant set second record id to zero due to ref by other tables
      await expect(storage.updateCertificate(2, { certificateId: 0 })).rejects.toThrow(/FOREIGN KEY constraint failed/)

      // Can set third record to zero
      const r1 = await storage.updateCertificate(3, { certificateId: 0 })
      await expect(Promise.resolve(r1)).resolves.toBe(1)
      const r2 = await storage.findCertificates({})
      expect(r2[0].certificateId).toBe(0)
      expect(r2[1].certificateId).toBe(1)
      expect(r2[2].certificateId).toBe(2)

      // Reset back to original
      const r3 = await storage.updateCertificate(0, { certificateId: 3 })
      await expect(Promise.resolve(r3)).resolves.toBe(1)
      const r4 = await storage.findCertificates({})
      expect(r4[0].certificateId).toBe(1)
      expect(r4[1].certificateId).toBe(2)
      expect(r4[2].certificateId).toBe(3)

      // Set record id to random value
      const r5 = await storage.updateCertificate(3, { certificateId: 9999 })
      await expect(Promise.resolve(r5)).resolves.toBe(1)
      const r6 = await storage.findCertificates({})
      expect(r6[0].certificateId).toBe(1)
      expect(r6[1].certificateId).toBe(2)
      expect(r6[2].certificateId).toBe(9999)

      // Try to set other record id to same random id
      await expect(storage.updateCertificate(1, { certificateId: 9999 })).rejects.toThrow(/UNIQUE constraint failed/)
      const r7 = await storage.findCertificates({})
      expect(r7[0].certificateId).toBe(1)
      expect(r7[1].certificateId).toBe(2)
      expect(r7[2].certificateId).toBe(9999)

      // Update random id record with valid unique field
      const r8 = await storage.updateCertificate(9999, { type: 'mockValidIdentityKey' })
      await expect(Promise.resolve(r8)).resolves.toBe(1)
      const r9 = await storage.findCertificates({})
      expect(r9[0].type).not.toBe('mockValidIdentityKey')
      expect(r9[1].type).not.toBe('mockValidIdentityKey')
      expect(r9[2].type).toBe('mockValidIdentityKey')

      // Check original id record cannot be updated with same field
      const r10 = await storage.updateCertificate(3, { type: 'mockValidIdentityKey' })
      await expect(Promise.resolve(r10)).resolves.toBe(0)
      const r11 = await storage.findCertificates({})
      expect(r11[0].type).not.toBe('mockValidIdentityKey')
      expect(r11[1].type).not.toBe('mockValidIdentityKey')
      expect(r11[2].type).toBe('mockValidIdentityKey')

      // Try to update second record field with same value
      await expect(storage.updateCertificate(2, { type: 'mockValidIdentityKey' })).rejects.toThrow(/UNIQUE constraint failed/)
      expect(r11[0].type).not.toBe('mockValidIdentityKey')
      expect(r11[1].type).not.toBe('mockValidIdentityKey')
      expect(r11[2].type).toBe('mockValidIdentityKey')

      // Update random id with undefined unique no null field
      const r12 = await storage.updateCertificate(9999, { type: undefined })
      await expect(Promise.resolve(r12)).resolves.toBe(1)
      const r13 = await storage.findCertificates({})
      expect(r13[0].type).not.toBe('mockValidIdentityKey')
      expect(r13[1].type).not.toBe('mockValidIdentityKey')
      expect(r13[2].type).toBe('mockValidIdentityKey')

      // Reset id to back to 1
      const r14 = await storage.updateCertificate(9999, { certificateId: 3 })
      await expect(Promise.resolve(r14)).resolves.toBe(1)
      const r15 = await storage.findCertificates({})
      // Note: Now id 1 first record returned
      expect(r15[0].certificateId).toBe(1)
      expect(r15[1].certificateId).toBe(2)
      expect(r15[2].certificateId).toBe(3)

      const createdAt = new Date('2024-12-30T23:00:00Z')
      const updatedAt = new Date('2024-12-30T23:05:00Z')
      const r16 = await storage.updateCertificate(1, { created_at: createdAt, updated_at: updatedAt })
      await expect(Promise.resolve(r16)).resolves.toBe(1)

      const futureDate = new Date('3000-01-01T00:00:00Z')
      const r17 = await storage.updateCertificate(1, { created_at: futureDate })
      await expect(Promise.resolve(r17)).resolves.toBe(1)

      const earlierDate = new Date('2024-12-30T22:59:59Z')
      const r18 = await storage.updateCertificate(1, { created_at: earlierDate })
      await expect(Promise.resolve(r18)).resolves.toBe(1)
    }
  })
*/
  test('4 find CertificateField', async () => {
    const primaryKey = 'certificateId' // Primary key for CertificateField

    for (const { storage, setup } of setups) {
      const records = await storage.findCertificateFields({})
      log('Initial CertificateField records:', records)

      for (const record of records) {
        log(`Testing updates for CertificateField with ${primaryKey}=${record[primaryKey]}`)

        try {
          const testValues: CertificateField = {
            certificateId: record.certificateId,
            userId: record.userId ?? 1, // Default userId if missing
            created_at: new Date('2024-12-30T23:00:00Z'),
            updated_at: new Date('2024-12-30T23:05:00Z'),
            fieldName: record.fieldName || 'defaultFieldName', // Ensure fieldName is a string
            fieldValue: 'your uncle',
            masterKey: 'key' // Valid Base64 string for masterKey
          }

          log(`Attempting update with values for ${primaryKey}=${record[primaryKey]}:`, testValues)

          // Perform the update
          const updateResult = await storage.updateCertificateField(
            record.certificateId, // First argument: certificateId
            testValues.fieldName, // Second argument: fieldName
            testValues // Third argument: updated values
            //setup.trxToken // Optional fourth argument: transaction token
          )
          log(`Update result for ${primaryKey}=${record[primaryKey]}:`, updateResult)
          expect(updateResult).toBe(1)

          // Fetch and validate the updated record
          const updatedRecords = await storage.findCertificateFields({
            certificateId: record.certificateId,
            fieldName: testValues.fieldName // Include fieldName for uniqueness
          })
          log(`Fetched updated records for certificateId=${record.certificateId}, fieldName=${testValues.fieldName}:`, updatedRecords)

          const updatedRow = verifyOne(updatedRecords, `Updated CertificateField with certificateId=${record.certificateId}, fieldName=${testValues.fieldName} was not unique or missing.`)
          log(`Updated CertificateField record for certificateId=${record.certificateId}, fieldName=${testValues.fieldName}:`, updatedRow)

          // Validate each field
          for (const [key, value] of Object.entries(testValues)) {
            const actualValue = updatedRow[key]

            // Handle Date fields by normalizing both sides
            const normalizedActual = normalizeDate(actualValue)
            const normalizedExpected = normalizeDate(value)
            if (normalizedActual && normalizedExpected) {
              expect(normalizedActual).toBe(normalizedExpected)
              continue
            }

            // Handle primitive types directly
            expect(actualValue).toBe(value)
          }
        } catch (error: any) {
          console.error(`Error updating or verifying CertificateField record with certificateId=${record[primaryKey]}:`, error.message)
          throw error // Re-throw unexpected errors to fail the test
=======
    beforeAll(async () => {
        const localSQLiteFile = await _tu.newTmpFile('updatetest.sqlite', false, false, true)
        const knexSQLite = _tu.createLocalSQLite(localSQLiteFile)
        storages.push(new StorageKnex({...StorageKnex.defaultOptions(), chain, knex: knexSQLite }))

        if (!env.noMySQL) {
            const knexMySQL = _tu.createLocalMySQL('updatetest')
            storages.push(new StorageKnex({...StorageKnex.defaultOptions(), chain, knex: knexMySQL }))
>>>>>>> f80bf665
        }
      }
    }
  })

  test('5 find OutputBasket', async () => {
    const primaryKey = 'basketId' // Use basketId as the unique primary key

    for (const { storage, setup } of setups) {
      const records = await storage.findOutputBaskets({})
      log('Initial OutputBasket records:', records)

      for (const record of records) {
        log(`Testing updates for OutputBasket with ${primaryKey}=${record[primaryKey]}`)

        try {
          const testValues: OutputBasket = {
            basketId: record.basketId,
            userId: record.userId ?? 1, // Default userId if missing
            created_at: new Date('2024-12-30T23:00:00Z'),
            updated_at: new Date('2024-12-30T23:05:00Z'),
            name: record.name || 'defaultName', // Ensure name is always a string
            numberOfDesiredUTXOs: 99, // Example value for update
            minimumDesiredUTXOValue: 5000, // Example value for update
            isDeleted: false // Example value for update
          }

          log(`Attempting update with values for ${primaryKey}=${record[primaryKey]}:`, testValues)

          // Perform the update
          const basket: Partial<OutputBasket> = {
            created_at: new Date(),
            updated_at: new Date(),
            basketId: undefined as any,
            userId: 0,
            name: '',
            numberOfDesiredUTXOs: 0,
            minimumDesiredUTXOValue: 0,
            isDeleted: false
          }
          const updateResult = await storage.updateOutputBasket(record.basketId, basket)
          log(`Update result for ${primaryKey}=${record[primaryKey]}:`, updateResult)
          expect(updateResult).toBe(1)

          // Fetch and validate the updated record
          const updatedRecords = await storage.findOutputBaskets({
            basketId: record.basketId,
            name: testValues.name // Include name for uniqueness
          })
          log(`Fetched updated records for basketId=${record.basketId}, name=${testValues.name}:`, updatedRecords)

          const updatedRow = verifyOne(updatedRecords, `Updated OutputBasket with basketId=${record.basketId}, name=${testValues.name} was not unique or missing.`)
          log(`Updated OutputBasket record for basketId=${record.basketId}, name=${testValues.name}:`, updatedRow)

          // Validate each field
          for (const [key, value] of Object.entries(testValues)) {
            const actualValue = updatedRow[key]

            // Handle Date fields by normalizing both sides
            const normalizedActual = normalizeDate(actualValue)
            const normalizedExpected = normalizeDate(value)
            if (normalizedActual && normalizedExpected) {
              expect(normalizedActual).toBe(normalizedExpected)
              continue
            }

            // Handle primitive types directly
            expect(actualValue).toBe(value)
          }
        } catch (error: any) {
          console.error(`Error updating or verifying OutputBasket record with basketId=${record[primaryKey]}:`, error.message)
          throw error // Re-throw unexpected errors to fail the test
        }
      }
    }
  })

  test('6 find Transaction', async () => {
    const primaryKey = 'transactionId' // Use transactionId as the unique primary key

    for (const { storage, setup } of setups) {
      const records = await storage.findTransactions({})
      log('Initial Transaction records:', records)

      for (const record of records) {
        log(`Testing updates for Transaction with ${primaryKey}=${record[primaryKey]}`)

        try {
          const testValues: Transaction = {
            transactionId: record.transactionId,
            userId: record.userId ?? 1, // Default userId if missing
            provenTxId: 1, // Example value for update
            reference: `updated_reference_string_${record.transactionId}==` as sdk.Base64String, // Ensure unique reference value
            status: 'confirmed' as sdk.TransactionStatus, // Example status
            txid: `updated_txid_example_${record.transactionId}`, // Ensure unique txid
            created_at: new Date('2024-12-30T23:00:00Z'),
            updated_at: new Date('2024-12-30T23:05:00Z'),
            description: 'Updated transaction description', // Example description
            isOutgoing: false, // Example boolean value
            lockTime: 600000000, // Example lockTime (interpreted as unix timestamp)
            satoshis: 20000, // Example satoshi value
            version: 2 // Example version
          }

          log(`Attempting update with values for ${primaryKey}=${record[primaryKey]}:`, testValues)

          // Perform the update
          const updateResult = await storage.updateTransaction(
            record.transactionId, // First argument: transactionId
            testValues // Second argument: full Transaction object
            //setup.trxToken // Optional third argument: transaction token
          )
          log(`Update result for ${primaryKey}=${record[primaryKey]}:`, updateResult)
          expect(updateResult).toBe(1)

          // Fetch and validate the updated record
          const updatedRecords = await storage.findTransactions({
            transactionId: record.transactionId
          })
          log(`Fetched updated records for transactionId=${record.transactionId}:`, updatedRecords)

          const updatedRow = verifyOne(updatedRecords, `Updated Transaction with transactionId=${record.transactionId} was not unique or missing.`)
          log(`Updated Transaction record for transactionId=${record.transactionId}:`, updatedRow)

          // Validate each field
          for (const [key, value] of Object.entries(testValues)) {
            const actualValue = updatedRow[key]

            // Handle Date fields by normalizing both sides
            const normalizedActual = normalizeDate(actualValue)
            const normalizedExpected = normalizeDate(value)
            if (normalizedActual && normalizedExpected) {
              expect(normalizedActual).toBe(normalizedExpected)
              continue
            }

            // Handle primitive types directly
            expect(actualValue).toBe(value)
          }
        } catch (error: any) {
          console.error(`Error updating or verifying Transaction record with transactionId=${record[primaryKey]}:`, error.message)
          throw error // Re-throw unexpected errors to fail the test
        }
      }
    }
  })

  test('7 find Commission', async () => {
    const primaryKey = 'commissionId' // Use commissionId as the unique primary key

    for (const { storage, setup } of setups) {
      const records = await storage.findCommissions({})
      log('Initial Commission records:', records)

      for (const record of records) {
        log(`Testing updates for Commission with ${primaryKey}=${record[primaryKey]}`)

        try {
          const testValues: Commission = {
            commissionId: record.commissionId,
            userId: record.userId ?? 1, // Default userId if missing
            transactionId: record.transactionId ?? 1, // Default transactionId if missing
            created_at: new Date('2024-12-30T23:00:00Z'),
            updated_at: new Date('2024-12-30T23:05:00Z'),
            satoshis: 300, // Example satoshi value for testing
            keyOffset: `updated_key_offset_${record.commissionId}`, // Example unique keyOffset
            isRedeemed: true, // Example boolean value
            lockingScript: [1, 2, 3, 4] // Example locking script as an array of numbers
          }

          log(`Attempting update with values for ${primaryKey}=${record[primaryKey]}:`, testValues)

          // Perform the update
          const updateResult = await storage.updateCommission(
            record.commissionId, // First argument: commissionId
            testValues // Second argument: full Commission object
            //setup.trxToken // Optional third argument: transaction token
          )
          log(`Update result for ${primaryKey}=${record[primaryKey]}:`, updateResult)
          expect(updateResult).toBe(1)

          // Fetch and validate the updated record
          const updatedRecords = await storage.findCommissions({
            commissionId: record.commissionId
          })
          log(`Fetched updated records for commissionId=${record.commissionId}:`, updatedRecords)

          const updatedRow = verifyOne(updatedRecords, `Updated Commission with commissionId=${record.commissionId} was not unique or missing.`)
          log(`Updated Commission record for commissionId=${record.commissionId}:`, updatedRow)

          // Validate each field
          for (const [key, value] of Object.entries(testValues)) {
            const actualValue = updatedRow[key]

            // Handle Date fields by normalizing both sides
            const normalizedActual = normalizeDate(actualValue)
            const normalizedExpected = normalizeDate(value)
            if (normalizedActual && normalizedExpected) {
              expect(normalizedActual).toBe(normalizedExpected)
              continue
            }

            // Handle unmatched cases (Buffer fallback handling)
            if (Buffer.isBuffer(actualValue) || Array.isArray(actualValue)) {
              log('actualValue type is ', typeof actualValue, '=', actualValue)
              log('value type is ', typeof value, '=', value)
              expect(JSON.stringify({ type: 'Buffer', data: actualValue })).toStrictEqual(JSON.stringify(value))
              continue
            }
            // Handle primitive types directly
            expect(actualValue).toBe(value)
          }
        } catch (error: any) {
          console.error(`Error updating or verifying Commission record with commissionId=${record[primaryKey]}:`, error.message)
          throw error // Re-throw unexpected errors to fail the test
        }
      }
    }
  })

  test('8 find Output', async () => {
    const primaryKey = 'outputId' // Use outputId as the unique primary key

    for (const { storage, setup } of setups) {
      const records = await storage.findOutputs({})
      log('Initial Output records:', records)

      // Ensure all records have valid foreign keys
      for (const record of records) {
        if (!record.transactionId) record.transactionId = 1 // Assign a valid default transactionId
        if (!record.basketId) record.basketId = 1 // Assign a valid default basketId
        if (!record.userId || !record.transactionId || !record.basketId) {
          throw new Error(`Missing required foreign keys for record ${JSON.stringify(record)}`)
        }
      }

      // Test updates for each record
      for (const record of records) {
        log(`Testing updates for Output with ${primaryKey}=${record[primaryKey]}`)

        // Ensure a unique combination of transactionId, vout, and userId
        const existingRecords = await storage.findOutputs({})
        const usedCombinations = new Set(existingRecords.map(r => `${r.transactionId}-${r.vout}-${r.userId}`))

        let testTransactionId = record.transactionId
        let testVout = record.vout + 1 // Increment vout to avoid conflict
        let testUserId = record.userId

        // Find a unique combination
        while (usedCombinations.has(`${testTransactionId}-${testVout}-${testUserId}`)) {
          testVout += 1
        }

        try {
          const testValues: Output = {
            outputId: record.outputId, // Primary key
            basketId: record.basketId ?? 1, // Foreign keys in alphabetical order
            transactionId: testTransactionId,
            userId: testUserId,
            vout: testVout, // Unique field(s) in alphabetical order
            created_at: new Date('2024-12-30T23:00:00Z'), // Timestamps
            updated_at: new Date('2024-12-30T23:05:00Z'),
            change: true, // Other fields in alphabetical order
            customInstructions: 'Updated instructions',
            derivationPrefix: 'updated_prefix==',
            derivationSuffix: 'updated_suffix==',
            lockingScript: [0x01, 0x02, 0x03, 0x04],
            providedBy: 'test_provider',
            purpose: 'updated_purpose',
            satoshis: 3000,
            scriptLength: 150,
            scriptOffset: 5,
            senderIdentityKey: 'updated_sender_key',
            sequenceNumber: 10,
            spendingDescription: 'Updated spending description',
            spendable: false,
            spentBy: 3,
            txid: 'updated_txid',
            type: 'updated_type',
            outputDescription: 'outputDescription'
          }

          log(`Attempting update with values for ${primaryKey}=${record[primaryKey]}:`, testValues)

          // Perform the update
          const updateResult = await storage.updateOutput(
            record.outputId, // First argument: outputId
            testValues // Second argument: full Output object
          )
          log(`Update result for ${primaryKey}=${record[primaryKey]}:`, updateResult)
          expect(updateResult).toBe(1)

          // Fetch and validate the updated record
          const updatedRecords = await storage.findOutputs({ outputId: record.outputId })
          log(`Fetched updated records for outputId=${record.outputId}:`, updatedRecords)

          const updatedRow = verifyOne(updatedRecords, `Updated Output with outputId=${record.outputId} was not unique or missing.`)
          log(`Updated Output record for outputId=${record.outputId}:`, updatedRow)

          // Validate each field
          for (const [key, value] of Object.entries(testValues)) {
            const actualValue = updatedRow[key]

            // Handle Date fields by normalizing both sides
            const normalizedActual = normalizeDate(actualValue)
            const normalizedExpected = normalizeDate(value)
            if (normalizedActual && normalizedExpected) {
              expect(normalizedActual).toBe(normalizedExpected)
              continue
            }

            // Handle Buffer-like or array values
            if (Buffer.isBuffer(actualValue) || Array.isArray(actualValue)) {
              log('actualValue type is ', typeof actualValue, '=', actualValue)
              log('value type is ', typeof value, '=', value)
              expect(JSON.stringify({ type: 'Buffer', data: actualValue })).toStrictEqual(JSON.stringify(value))
              continue
            }

            // Handle primitive types directly
            expect(actualValue).toBe(value)
          }
        } catch (error: any) {
          console.error(`Error updating or verifying Output record with outputId=${record[primaryKey]}:`, error.message)
          throw error // Re-throw unexpected errors to fail the test
        }
      }
    }
  })

  test('9 find OutputTag', async () => {
    const primaryKey = 'outputTagId' // Use outputTagId as the unique primary key

    for (const { storage, setup } of setups) {
      const records = await storage.findOutputTags({})
      log('Initial OutputTag records:', records)

      for (const record of records) {
        if (!record.userId) record.userId = 1 // Assign a valid default userId
        if (!record.tag) record.tag = `default_tag_${record.outputTagId}` // Assign a unique default tag
        if (!record.userId || !record.tag) {
          throw new Error(`Missing required fields for record ${JSON.stringify(record)}`)
        }
      }

      for (const record of records) {
        log(`Testing updates for OutputTag with ${primaryKey}=${record[primaryKey]}`)

        const uniqueTag = `updated_tag_${record.outputTagId}` // Generate a unique tag for each test case

        const testValues: OutputTag = {
          outputTagId: record.outputTagId, // Primary Key
          userId: record.userId, // Foreign Key
          tag: uniqueTag, // Unique field
          created_at: new Date('2024-12-30T23:00:00Z'), // Timestamp
          updated_at: new Date('2024-12-30T23:05:00Z'), // Timestamp
          isDeleted: false // Boolean field
        }

        log(`Attempting update with values for ${primaryKey}=${record[primaryKey]}:`, testValues)

        try {
          // Perform the update
          const updateResult = await storage.updateOutputTag(
            record.outputTagId, // First argument: outputTagId
            testValues // Second argument: full OutputTag object
          )
          log(`Update result for ${primaryKey}=${record[primaryKey]}:`, updateResult)
          expect(updateResult).toBe(1)

          // Fetch and validate the updated record
          const updatedRecords = await storage.findOutputTags({ outputTagId: record.outputTagId })
          log(`Fetched updated records for outputTagId=${record.outputTagId}:`, updatedRecords)

          const updatedRow = verifyOne(updatedRecords, `Updated OutputTag with outputTagId=${record.outputTagId} was not unique or missing.`)
          log(`Updated OutputTag record for outputTagId=${record.outputTagId}:`, updatedRow)

          // Validate each field
          for (const [key, value] of Object.entries(testValues)) {
            const actualValue = updatedRow[key]

            // Handle Date fields by normalizing both sides
            const normalizedActual = normalizeDate(actualValue)
            const normalizedExpected = normalizeDate(value)
            if (normalizedActual && normalizedExpected) {
              expect(normalizedActual).toBe(normalizedExpected)
              continue
            }

            // Handle primitive types directly
            expect(actualValue).toBe(value)
          }
        } catch (error: any) {
          console.error(`Error updating or verifying OutputTag record with outputTagId=${record[primaryKey]}:`, error.message)
          throw error // Re-throw unexpected errors to fail the test
        }
      }
    }
  })

  test('10 find OutputTagMap', async () => {
    const primaryKey = ['outputTagId', 'outputId'] // Use composite primary key: outputTagId + outputId

    for (const { storage, setup } of setups) {
      const records = await storage.findOutputTagMaps({})
      log('Initial OutputTagMap records:', records)

      for (const record of records) {
        // Ensure valid foreign keys
        if (!record.outputTagId) throw new Error(`Missing outputTagId for record: ${JSON.stringify(record)}`)
        if (!record.outputId) throw new Error(`Missing outputId for record: ${JSON.stringify(record)}`)

        log(`Testing updates for OutputTagMap with outputTagId=${record.outputTagId} and outputId=${record.outputId}`)

        try {
          const testValues: OutputTagMap = {
            outputTagId: record.outputTagId, // Primary Key 1
            outputId: record.outputId, // Primary Key 2
            created_at: new Date('2024-12-30T23:00:00Z'), // Timestamp
            updated_at: new Date('2024-12-30T23:05:00Z'), // Timestamp
            isDeleted: false // Example value
          }

          log(`Attempting update with values for outputTagId=${record.outputTagId} and outputId=${record.outputId}:`, testValues)

          // Perform the update
          const updateResult = await storage.updateOutputTagMap(
            record.outputId, // First key
            record.outputTagId, // Second key
            testValues // Update values
          )
          log(`Update result for outputTagId=${record.outputTagId} and outputId=${record.outputId}:`, updateResult)
          expect(updateResult).toBe(1)

          // Fetch and validate the updated record
          const updatedRecords = await storage.findOutputTagMaps({ outputTagId: record.outputTagId, outputId: record.outputId })
          log(`Fetched updated records for outputTagId=${record.outputTagId} and outputId=${record.outputId}:`, updatedRecords)

          const updatedRow = verifyOne(updatedRecords, `Updated OutputTagMap with outputTagId=${record.outputTagId} and outputId=${record.outputId} was not unique or missing.`)
          log(`Updated OutputTagMap record for outputTagId=${record.outputTagId} and outputId=${record.outputId}:`, updatedRow)

          // Validate each field
          for (const [key, value] of Object.entries(testValues)) {
            const actualValue = updatedRow[key]

            // Handle Date fields by normalizing both sides
            const normalizedActual = normalizeDate(actualValue)
            const normalizedExpected = normalizeDate(value)
            if (normalizedActual && normalizedExpected) {
              expect(normalizedActual).toBe(normalizedExpected)
              continue
            }

            // Handle primitive types directly
            expect(actualValue).toBe(value)
          }
        } catch (error: any) {
          console.error(`Error updating or verifying OutputTagMap record with outputTagId=${record.outputTagId} and outputId=${record.outputId}:`, error.message)
          throw error // Re-throw unexpected errors to fail the test
        }
      }
    }
  })

  test('11 find TxLabel', async () => {
    const primaryKey = 'txLabelId'

    for (const { storage, setup } of setups) {
      const records = await storage.findTxLabels({})
      log('Initial TxLabel records:', records)

      for (const record of records) {
        if (!record.userId) {
          throw new Error(`Missing required foreign key userId for record ${JSON.stringify(record)}`)
        }
      }

      for (const record of records) {
        log(`Testing updates for TxLabel with ${primaryKey}=${record[primaryKey]}`)

        const uniqueLabel = `unique_label_${record.txLabelId}` // Ensure unique label for testing
        const testValues: TxLabel = {
          txLabelId: record.txLabelId,
          userId: record.userId,
          label: uniqueLabel,
          isDeleted: false,
          created_at: new Date('2024-12-30T23:00:00Z'),
          updated_at: new Date('2024-12-30T23:05:00Z')
        }

        const existingLabel = await storage.findTxLabels({ label: testValues.label, userId: testValues.userId })
        if (existingLabel.length > 0) {
          log(`Skipping update for duplicate label="${testValues.label}" and userId=${testValues.userId}`)
          continue
        }

        log(`Attempting update with values for ${primaryKey}=${record[primaryKey]}:`, testValues)

        const updateResult = await storage.updateTxLabel(record.txLabelId, testValues)
        log(`Update result for ${primaryKey}=${record[primaryKey]}:`, updateResult)
        expect(updateResult).toBe(1)

        const updatedRecords = await storage.findTxLabels({ txLabelId: record.txLabelId })
        const updatedRow = verifyOne(updatedRecords, `Updated TxLabel with txLabelId=${record.txLabelId} was not unique or missing.`)
        log(`Updated TxLabel record for txLabelId=${record.txLabelId}:`, updatedRow)

        for (const [key, value] of Object.entries(testValues)) {
          const actualValue = updatedRow[key]
          const normalizedActual = normalizeDate(actualValue)
          const normalizedExpected = normalizeDate(value)
          if (normalizedActual && normalizedExpected) {
            expect(normalizedActual).toBe(normalizedExpected)
            continue
          }
          expect(actualValue).toBe(value)
        }
      }
    }
  })

  test('12 find TxLabelMap', async () => {
    const primaryKeyTransaction = 'transactionId'
    const primaryKeyLabel = 'txLabelId'

    for (const { storage, setup } of setups) {
      // Fetch all initial records from the table
      const records = await storage.findTxLabelMaps({})
      log('Initial TxLabelMap records:', records)

      // Validate foreign keys
      for (const record of records) {
        if (!record.transactionId || !record.txLabelId) {
          throw new Error(`Missing required foreign keys for record ${JSON.stringify(record)}`)
        }
      }

      // Test updates for each record
      for (const record of records) {
        log(`Testing updates for TxLabelMap with ${primaryKeyTransaction}=${record[primaryKeyTransaction]} and ${primaryKeyLabel}=${record[primaryKeyLabel]}`)

        const testValues: TxLabelMap = {
          transactionId: record.transactionId,
          txLabelId: record.txLabelId,
          created_at: new Date('2024-12-30T23:00:00Z'),
          updated_at: new Date('2024-12-30T23:05:00Z'),
          isDeleted: false // Example value
        }

        // Check for duplicates to avoid constraint errors
        const existingRecord = await storage.findTxLabelMaps({
          transactionId: testValues.transactionId,
          txLabelId: testValues.txLabelId
        })

        if (existingRecord.length > 0) {
          log(`Skipping update for duplicate transactionId=${testValues.transactionId} and txLabelId=${testValues.txLabelId}`)
          continue
        }

        try {
          log(`Attempting update with values:`, testValues)

          // Perform the update
          const updateResult = await storage.updateTxLabelMap(
            record.transactionId, // First key
            record.txLabelId, // Second key
            testValues // Update values
          )
          log(`Update result for transactionId=${record[primaryKeyTransaction]} and txLabelId=${record[primaryKeyLabel]}:`, updateResult)
          expect(updateResult).toBe(1)

          // Fetch and validate the updated record
          const updatedRecords = await storage.findTxLabelMaps({
            transactionId: record.transactionId,
            txLabelId: record.txLabelId
          })

          const updatedRow = verifyOne(updatedRecords, `Updated TxLabelMap with transactionId=${record[primaryKeyTransaction]} and txLabelId=${record[primaryKeyLabel]} was not unique or missing.`)
          log(`Updated TxLabelMap record for transactionId=${record.transactionId} and txLabelId=${record.txLabelId}:`, updatedRow)

          // Validate each field
          for (const [key, value] of Object.entries(testValues)) {
            const actualValue = updatedRow[key]

            // Handle Date fields by normalizing both sides
            const normalizedActual = normalizeDate(actualValue)
            const normalizedExpected = normalizeDate(value)
            if (normalizedActual && normalizedExpected) {
              expect(normalizedActual).toBe(normalizedExpected)
              continue
            }

            // Handle primitive types directly
            expect(actualValue).toBe(value)
          }
        } catch (error: any) {
          console.error(`Error updating or verifying TxLabelMap record with transactionId=${record[primaryKeyTransaction]} and txLabelId=${record[primaryKeyLabel]}:`, error.message)
          throw error // Re-throw unexpected errors to fail the test
        }
      }
    }
  })

  test('13 find WatchmanEvent', async () => {
    const primaryKey = 'id' // Primary key for the table

    for (const { storage, setup } of setups) {
      const records = await storage.findWatchmanEvents({})
      log('Initial WatchmanEvent records:', records)

      for (const record of records) {
        log(`Testing updates for WatchmanEvent with ${primaryKey}=${record[primaryKey]}`)

        try {
          const testValues: WatchmanEvent = {
            id: record.id, // Primary key first
            created_at: new Date('2024-12-30T23:00:00Z'), // Timestamps
            updated_at: new Date('2024-12-30T23:05:00Z'),
            event: 'updated_event', // Other fields in alphabetical order
            details: 'Updated details'
          }

          log(`Attempting update with values for ${primaryKey}=${record[primaryKey]}:`, testValues)

          // Perform the update
          const updateResult = await storage.updateWatchmanEvent(
            record.id, // First argument: primary key
            testValues // Second argument: updated values
            //setup.trxToken // Optional third argument: transaction token
          )
          log(`Update result for ${primaryKey}=${record[primaryKey]}:`, updateResult)
          expect(updateResult).toBe(1)

          // Fetch and validate the updated record
          const updatedRecords = await storage.findWatchmanEvents({ id: record.id })
          log(`Fetched updated records for id=${record.id}:`, updatedRecords)

          const updatedRow = verifyOne(updatedRecords, `Updated WatchmanEvent with id=${record.id} was not unique or missing.`)
          log(`Updated WatchmanEvent record for id=${record.id}:`, updatedRow)

          // Validate each field
          for (const [key, value] of Object.entries(testValues)) {
            const actualValue = updatedRow[key]

            // Handle Date fields by normalizing both sides
            const normalizedActual = normalizeDate(actualValue)
            const normalizedExpected = normalizeDate(value)
            if (normalizedActual && normalizedExpected) {
              expect(normalizedActual).toBe(normalizedExpected)
              continue
            }

            // Handle primitive types directly
            expect(actualValue).toBe(value)
          }
        } catch (error: any) {
          console.error(`Error updating or verifying WatchmanEvent record with id=${record[primaryKey]}:`, error.message)
          throw error // Re-throw unexpected errors to fail the test
        }
      }
    }
  })

  test('14 find SyncState', async () => {
    const primaryKey = 'syncStateId'

    for (const { storage, setup } of setups) {
      const records = await storage.findSyncStates({})
      log('Initial SyncState records:', records)

      for (const record of records) {
        if (!record.userId) {
          throw new Error(`Missing required foreign key userId for record ${JSON.stringify(record)}`)
        }
      }

      for (const record of records) {
        log(`Testing updates for SyncState with ${primaryKey}=${record[primaryKey]}`)

        const testValues: SyncState = {
          syncStateId: record.syncStateId, // Ensure syncStateId exists
          userId: record.userId, // Matches userId in the users table
          refNum: 'test_refNum', // Example unique reference number
          created_at: new Date('2025-01-01T00:00:00.000Z'),
          updated_at: new Date('2025-01-01T00:00:00.000Z'),
          errorLocal: 'Example local error', // Example string
          errorOther: 'Example other error', // Example string
          init: false, // Example boolean
          satoshis: 1000, // Example number
          status: 'success', // Example status
          storageIdentityKey: 'test_identity_key', // Example key
          storageName: 'test_storage', // Example storage name
          syncMap: '{}', // Example JSON string
          when: new Date('2025-01-01T02:00:00.000Z') // Example date
        }

        log(`Attempting update with values for ${primaryKey}=${record[primaryKey]}:`, testValues)

        const updateResult = await storage.updateSyncState(record.syncStateId, testValues)
        log(`Update result for ${primaryKey}=${record[primaryKey]}:`, updateResult)
        expect(updateResult).toBe(1)

        const updatedRecords = await storage.findSyncStates({ syncStateId: record.syncStateId })
        const updatedRow = verifyOne(updatedRecords, `Updated SyncState with syncStateId=${record.syncStateId} was not unique or missing.`)
        log(`Updated SyncState record for syncStateId=${record.syncStateId}:`, updatedRow)

        for (const [key, value] of Object.entries(testValues)) {
          const actualValue = updatedRow[key]

          // Handle dates: Check if actualValue and value can be compared as dates
          const possibleActualDate = new Date(actualValue)
          const possibleValueDate = typeof value === 'string' ? new Date(value) : value

          if (!isNaN(possibleActualDate.getTime()) && !isNaN(possibleValueDate?.getTime?.())) {
            log(`Comparing dates in milliseconds: actualValue="${possibleActualDate.getTime()}", value="${possibleValueDate.getTime()}"`)
            expect(possibleActualDate.getTime()).toBe(possibleValueDate.getTime())
            continue
          }

          // Handle empty objects for undefined or null
          if ((value === undefined || value === null) && typeof actualValue === 'object' && Object.keys(actualValue).length === 0) {
            log(`Normalizing empty object for key=${key}`)
            expect(actualValue).toStrictEqual({})
            continue
          }

          log(`key: ${key} => actualValue: ${actualValue}`)
          expect(actualValue).toBe(value)
        }
      }
    }
  })
})<|MERGE_RESOLUTION|>--- conflicted
+++ resolved
@@ -19,11 +19,11 @@
   beforeAll(async () => {
     const localSQLiteFile = await _tu.newTmpFile('updatetest.sqlite', false, false, true)
     const knexSQLite = _tu.createLocalSQLite(localSQLiteFile)
-    storages.push(new StorageKnex({ chain, knex: knexSQLite }))
+    storages.push(new StorageKnex({ ...StorageKnex.defaultOptions(), chain, knex: knexSQLite }))
 
     if (!env.noMySQL) {
       const knexMySQL = _tu.createLocalMySQL('updatetest')
-      storages.push(new StorageKnex({ chain, knex: knexMySQL }))
+      storages.push(new StorageKnex({ ...StorageKnex.defaultOptions(), chain, knex: knexMySQL }))
     }
 
     for (const storage of storages) {
@@ -1154,7 +1154,6 @@
       const updatedTime = new Date('2025-01-05T12:00:00Z')
       await storage.updateCertificate(4, { updated_at: updatedTime })
 
-<<<<<<< HEAD
       const r7 = await storage.findCertificates({})
       expect(r7.find(record => record.updated_at?.toISOString() === updatedTime.toISOString())).toBeDefined()
 
@@ -1631,16 +1630,6 @@
         } catch (error: any) {
           console.error(`Error updating or verifying CertificateField record with certificateId=${record[primaryKey]}:`, error.message)
           throw error // Re-throw unexpected errors to fail the test
-=======
-    beforeAll(async () => {
-        const localSQLiteFile = await _tu.newTmpFile('updatetest.sqlite', false, false, true)
-        const knexSQLite = _tu.createLocalSQLite(localSQLiteFile)
-        storages.push(new StorageKnex({...StorageKnex.defaultOptions(), chain, knex: knexSQLite }))
-
-        if (!env.noMySQL) {
-            const knexMySQL = _tu.createLocalMySQL('updatetest')
-            storages.push(new StorageKnex({...StorageKnex.defaultOptions(), chain, knex: knexMySQL }))
->>>>>>> f80bf665
         }
       }
     }
