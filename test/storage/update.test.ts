--- conflicted
+++ resolved
@@ -14,14 +14,17 @@
   const storages: StorageBase[] = []
   const chain: sdk.Chain = 'test'
   const setups: { setup: TestSetup1; storage: StorageBase }[] = []
+  const env = _tu.getEnv(chain)
 
   beforeAll(async () => {
     const localSQLiteFile = await _tu.newTmpFile('updatetest.sqlite', false, false, true)
     const knexSQLite = _tu.createLocalSQLite(localSQLiteFile)
     storages.push(new StorageKnex({ chain, knex: knexSQLite }))
 
-    // const knexMySQL = _tu.createLocalMySQL('updatetest')
-    // storages.push(new StorageKnex({ chain, knex: knexMySQL }))
+    if (!env.noMySQL) {
+      const knexMySQL = _tu.createLocalMySQL('updatetest')
+      storages.push(new StorageKnex({ chain, knex: knexMySQL }))
+    }
 
     for (const storage of storages) {
       await storage.dropAllData()
@@ -84,17 +87,10 @@
               continue
             }
 
-<<<<<<< HEAD
             if (typeof value === 'string') {
               const validString = `valid${key}`
               const r1 = await storage.updateProvenTx(e[primaryKey], { [key]: validString })
               expect(r1).toBe(1)
-=======
-    const storages: StorageBase[] = []
-    const chain: sdk.Chain = 'test'
-    const setups: { setup: TestSetup1, storage: StorageBase }[] = []
-    const env = _tu.getEnv(chain)
->>>>>>> f88851f1
 
               const updatedRow = verifyOne(await storage.findProvenTxs({ [primaryKey]: e[primaryKey] }))
               expect(updatedRow[key]).toBe(validString)
@@ -118,17 +114,10 @@
               expect(new Date(updatedRow[key]).toISOString()).toBe(validDate.toISOString())
             }
 
-<<<<<<< HEAD
             if (Array.isArray(value)) {
               const validArray = value.map(v => v + 1)
               const r1 = await storage.updateProvenTx(e[primaryKey], { [key]: validArray })
               expect(r1).toBe(1)
-=======
-        if (!env.noMySQL) {
-            const knexMySQL = _tu.createLocalMySQL('updatetest')
-            storages.push(new StorageKnex({ chain, knex: knexMySQL }))
-        }
->>>>>>> f88851f1
 
               const updatedRow = verifyOne(await storage.findProvenTxs({ [primaryKey]: e[primaryKey] }))
               expect(updatedRow[key]).toEqual(validArray)
