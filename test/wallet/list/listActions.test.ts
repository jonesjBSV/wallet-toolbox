--- conflicted
+++ resolved
@@ -1,9 +1,6 @@
-<<<<<<< HEAD
-import * as bsv from '@bsv/sdk'
-import { sdk, StorageProvider, table } from '../../../src/index.client'
-import { _tu, expectToThrowWERR, TestSetup1, TestWalletNoSetup } from '../../utils/TestUtilsWalletStorage'
-import { asBuffer, StorageKnex } from '../../../src'
-import { Script, Transaction, TransactionInput } from '@bsv/sdk'
+import { ListActionsArgs } from '@bsv/sdk'
+import { sdk } from '../../../src/index.client'
+import { _tu, expectToThrowWERR, TestWalletNoSetup } from '../../utils/TestUtilsWalletStorage'
 
 describe('listActions tests', () => {
   jest.setTimeout(99999999)
@@ -32,9 +29,8 @@
 
   test('0 invalid params', async () => {
     for (const { wallet } of ctxs) {
-      const invalidArgs: bsv.ListActionsArgs[] = [
-        { labels: [] },
-        { includeLabels: true, labels: [] }
+      const invalidArgs: ListActionsArgs[] = [
+        { labels: ['toolong890'.repeat(31)] }
         // Oh so many things to test...
       ]
 
@@ -44,10 +40,30 @@
     }
   })
 
+  test('1 all actions', async () => {
+    for (const { wallet } of ctxs) {
+      {
+        const args: ListActionsArgs = {
+          includeLabels: true,
+          labels: []
+        }
+        const r = await wallet.listActions(args)
+        expect(r.totalActions).toBe(191)
+        expect(r.actions.length).toBe(10)
+        let i = 0
+        for (const a of r.actions) {
+          expect(a.inputs).toBeUndefined()
+          expect(a.outputs).toBeUndefined()
+          expect(Array.isArray(a.labels)).toBe(true)
+        }
+      }
+    }
+  })
+
   test('3_label babbage_protocol_perm', async () => {
     for (const { wallet } of ctxs) {
       {
-        const args: bsv.ListActionsArgs = {
+        const args: ListActionsArgs = {
           includeLabels: true,
           labels: ['babbage_protocol_perm']
         }
@@ -68,7 +84,7 @@
   test('4_label babbage_protocol_perm', async () => {
     for (const { wallet } of ctxs) {
       {
-        const args: bsv.ListActionsArgs = {
+        const args: ListActionsArgs = {
           includeLabels: true,
           labels: ['babbage_protocol_perm']
         }
@@ -91,7 +107,7 @@
   test('5_label babbage_protocol_perm or babbage_basket_access', async () => {
     for (const { wallet } of ctxs) {
       {
-        const args: bsv.ListActionsArgs = {
+        const args: ListActionsArgs = {
           includeLabels: true,
           labels: ['babbage_protocol_perm', 'babbage_basket_access']
         }
@@ -116,7 +132,7 @@
   test('6_label babbage_protocol_perm and babbage_basket_access', async () => {
     for (const { wallet } of ctxs) {
       {
-        const args: bsv.ListActionsArgs = {
+        const args: ListActionsArgs = {
           includeLabels: true,
           labels: ['babbage_protocol_perm', 'babbage_basket_access'],
           labelQueryMode: 'all'
@@ -130,7 +146,7 @@
   test('7_includeOutputs', async () => {
     for (const { wallet } of ctxs) {
       {
-        const args: bsv.ListActionsArgs = {
+        const args: ListActionsArgs = {
           includeOutputs: true,
           labels: ['babbage_protocol_perm']
         }
@@ -155,7 +171,7 @@
   test('8_includeOutputs and script', async () => {
     for (const { wallet } of ctxs) {
       {
-        const args: bsv.ListActionsArgs = {
+        const args: ListActionsArgs = {
           includeOutputs: true,
           includeOutputLockingScripts: true,
           labels: ['babbage_protocol_perm']
@@ -174,7 +190,7 @@
   test('9_includeInputs', async () => {
     for (const { wallet } of ctxs) {
       {
-        const args: bsv.ListActionsArgs = {
+        const args: ListActionsArgs = {
           includeInputs: true,
           labels: ['babbage_protocol_perm']
         }
@@ -197,7 +213,7 @@
   test('10_includeInputs and unlock', async () => {
     for (const { wallet } of ctxs) {
       {
-        const args: bsv.ListActionsArgs = {
+        const args: ListActionsArgs = {
           includeInputs: true,
           includeInputUnlockingScripts: true,
           labels: ['babbage_protocol_perm']
@@ -221,7 +237,7 @@
   test('11_includeInputs and lock', async () => {
     for (const { wallet } of ctxs) {
       {
-        const args: bsv.ListActionsArgs = {
+        const args: ListActionsArgs = {
           includeInputs: true,
           includeInputSourceLockingScripts: true,
           labels: ['babbage_protocol_perm']
@@ -241,258 +257,4 @@
       }
     }
   })
-=======
-import { ListActionsArgs } from '@bsv/sdk'
-import { sdk } from "../../../src/index.client"
-import { _tu, expectToThrowWERR, TestWalletNoSetup } from "../../utils/TestUtilsWalletStorage"
-
-describe('listActions tests', () => {
-    jest.setTimeout(99999999)
-
-    const env = _tu.getEnv('test')
-    const ctxs: TestWalletNoSetup[] = []
-
-    beforeAll(async () => {
-        if (!env.noMySQL)
-            ctxs.push(await _tu.createLegacyWalletMySQLCopy('listActionsTests'));
-        ctxs.push(await _tu.createLegacyWalletSQLiteCopy('listActionsTests'))
-    })
-
-    afterAll(async () => {
-        for (const ctx of ctxs) {
-            await ctx.storage.destroy()
-        }
-    })
-
-    test('0 invalid params', async () => {
-        for (const { wallet } of ctxs) {
-            const invalidArgs: ListActionsArgs[] = [
-                { labels: ['toolong890'.repeat(31)] },
-                // Oh so many things to test...
-            ]
-
-            for (const args of invalidArgs) {
-                await expectToThrowWERR(sdk.WERR_INVALID_PARAMETER, () => wallet.listActions(args))
-            }
-        }
-    })
-
-    test('1 all actions', async () => {
-        for (const { wallet } of ctxs) {
-            {
-                const args: ListActionsArgs = {
-                    includeLabels: true,
-                    labels: []
-                }
-                const r = await wallet.listActions(args)
-                expect(r.totalActions).toBe(191)
-                expect(r.actions.length).toBe(10)
-                let i = 0
-                for (const a of r.actions) {
-                    expect(a.inputs).toBeUndefined()
-                    expect(a.outputs).toBeUndefined()
-                    expect(Array.isArray(a.labels)).toBe(true)
-                }
-            }
-        }
-    })
-
-    test('3_label babbage_protocol_perm', async () => {
-        for (const { wallet } of ctxs) {
-            {
-                const args: ListActionsArgs = {
-                    includeLabels: true,
-                    labels: ['babbage_protocol_perm']
-                }
-                const r = await wallet.listActions(args)
-                expect(r.totalActions).toBeGreaterThanOrEqual(r.actions.length)
-                expect(r.actions.length).toBe(args.limit || 10)
-                let i = 0
-                for (const a of r.actions) {
-                    expect(a.inputs).toBeUndefined()
-                    expect(a.outputs).toBeUndefined()
-                    expect(Array.isArray(a.labels)).toBe(true)
-                    expect(a.labels?.indexOf('babbage_protocol_perm')).toBeGreaterThan(-1)
-                }
-            }
-        }
-    })
-
-    test('4_label babbage_protocol_perm', async () => {
-        for (const { wallet } of ctxs) {
-            {
-                const args: ListActionsArgs = {
-                    includeLabels: true,
-                    labels: ['babbage_protocol_perm']
-                }
-                const r = await wallet.listActions(args)
-                expect(r.totalActions).toBeGreaterThanOrEqual(r.actions.length)
-                expect(r.actions.length).toBe(args.limit || 10)
-                let i = 0
-                for (const a of r.actions) {
-                    expect(a.inputs).toBeUndefined()
-                    expect(a.outputs).toBeUndefined()
-                    expect(Array.isArray(a.labels)).toBe(true)
-                    for (const label of args.labels) {
-                        expect(a.labels?.indexOf(label)).toBeGreaterThan(-1)
-                    }
-                }
-            }
-        }
-    })
-
-    test('5_label babbage_protocol_perm or babbage_basket_access', async () => {
-        for (const { wallet } of ctxs) {
-        {
-            const args: ListActionsArgs = {
-                includeLabels: true,
-                labels: ['babbage_protocol_perm', 'babbage_basket_access']
-            }
-            const r = await wallet.listActions(args)
-            expect(r.totalActions).toBeGreaterThanOrEqual(r.actions.length)
-            expect(r.actions.length).toBe(args.limit || 10)
-            let i = 0
-            for (const a of r.actions) {
-                expect(a.inputs).toBeUndefined()
-                expect(a.outputs).toBeUndefined()
-                expect(Array.isArray(a.labels)).toBe(true)
-                let count = 0
-                for (const label of args.labels) {
-                    if (a.labels!.indexOf(label) > -1) count++
-                }
-                expect(count).toBeGreaterThan(0)
-            }
-        }
-        }
-    })
-
-    test('6_label babbage_protocol_perm and babbage_basket_access', async () => {
-        for (const { wallet } of ctxs) {
-            {
-                const args: ListActionsArgs = {
-                    includeLabels: true,
-                    labels: ['babbage_protocol_perm', 'babbage_basket_access'],
-                    labelQueryMode: 'all'
-                }
-                const r = await wallet.listActions(args)
-                expect(r.totalActions).toBe(0)
-            }
-        }
-    })
-
-    test('7_includeOutputs', async () => {
-        for (const { wallet } of ctxs) {
-            {
-                const args: ListActionsArgs = {
-                    includeOutputs: true,
-                    labels: ['babbage_protocol_perm']
-                }
-                const r = await wallet.listActions(args)
-                expect(r.totalActions).toBeGreaterThanOrEqual(r.actions.length)
-                expect(r.actions.length).toBe(args.limit || 10)
-                let i = 0
-                for (const a of r.actions) {
-                    expect(a.isOutgoing === true || a.isOutgoing === false).toBe(true)
-                    expect(a.inputs).toBeUndefined()
-                    expect(Array.isArray(a.outputs)).toBe(true)
-                    expect(a.labels).toBeUndefined()
-                    for (const o of a.outputs!) {
-                        expect(o.outputIndex).toBeGreaterThanOrEqual(0)
-                        expect(o.lockingScript).toBeUndefined()
-                    }
-                }
-            }
-        }
-    })
-
-    test('8_includeOutputs and script', async () => {
-        for (const { wallet } of ctxs) {
-            {
-                const args: ListActionsArgs = {
-                    includeOutputs: true,
-                    includeOutputLockingScripts: true,
-                    labels: ['babbage_protocol_perm']
-                }
-                const r = await wallet.listActions(args)
-                let i = 0
-                for (const a of r.actions) {
-                    for (const o of a.outputs!) {
-                        expect(o.lockingScript?.length).toBeGreaterThan(0)
-                    }
-                }
-            }
-        }
-    })
-
-    test('9_includeInputs', async () => {
-        for (const { wallet } of ctxs) {
-            {
-                const args: ListActionsArgs = {
-                    includeInputs: true,
-                    labels: ['babbage_protocol_perm']
-                }
-                const r = await wallet.listActions(args)
-                let i = 0
-                for (const a of r.actions) {
-                    expect(a.isOutgoing === true || a.isOutgoing === false).toBe(true)
-                    expect(a.outputs).toBeUndefined()
-                    expect(Array.isArray(a.inputs)).toBe(true)
-                    expect(a.labels).toBeUndefined()
-                    for (const i of a.inputs!) {
-                        expect(i.sourceLockingScript).toBeUndefined()
-                        expect(i.unlockingScript).toBeUndefined()
-                    }
-                }
-            }
-        }
-    })
-
-    test('10_includeInputs and unlock', async () => {
-        for (const { wallet } of ctxs) {
-            {
-                const args: ListActionsArgs = {
-                    includeInputs: true,
-                    includeInputUnlockingScripts: true,
-                    labels: ['babbage_protocol_perm']
-                }
-                const r = await wallet.listActions(args)
-                let i = 0
-                for (const a of r.actions) {
-                    expect(a.isOutgoing === true || a.isOutgoing === false).toBe(true)
-                    expect(a.outputs).toBeUndefined()
-                    expect(Array.isArray(a.inputs)).toBe(true)
-                    expect(a.labels).toBeUndefined()
-                    for (const i of a.inputs!) {
-                        expect(i.sourceLockingScript).toBeUndefined()
-                        expect(i.unlockingScript?.length).toBeGreaterThan(0)
-                    }
-                }
-            }
-        }
-    })
-
-    test('11_includeInputs and lock', async () => {
-        for (const { wallet } of ctxs) {
-            {
-                const args: ListActionsArgs = {
-                    includeInputs: true,
-                    includeInputSourceLockingScripts: true,
-                    labels: ['babbage_protocol_perm']
-                }
-                const r = await wallet.listActions(args)
-                let i = 0
-                for (const a of r.actions) {
-                    expect(a.isOutgoing === true || a.isOutgoing === false).toBe(true)
-                    expect(a.outputs).toBeUndefined()
-                    expect(Array.isArray(a.inputs)).toBe(true)
-                    expect(a.labels).toBeUndefined()
-                    for (const i of a.inputs!) {
-                        expect(i.sourceLockingScript?.length).toBeGreaterThan(0)
-                        expect(i.unlockingScript).toBeUndefined()
-                    }
-                }
-            }
-        }
-    })
->>>>>>> 2ad9e585
 })