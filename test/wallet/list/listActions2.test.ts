--- conflicted
+++ resolved
@@ -3,33 +3,12 @@
 import {
   _tu,
   expectToThrowWERR,
-<<<<<<< HEAD
-=======
   hexStringToNumberArray,
->>>>>>> f0975e1f
   MockData,
   TestSetup2,
   TestWalletNoSetup
 } from '../../utils/TestUtilsWalletStorage'
 
-<<<<<<< HEAD
-describe('listActions2 tests', () => {
-  jest.setTimeout(99999999)
-
-  const storages: StorageProvider[] = []
-  const chain: sdk.Chain = 'test'
-  const setups: { setup: TestSetup2; storage: StorageProvider }[] = []
-
-  const env = _tu.getEnv('test')
-  const ctxs: TestWalletNoSetup[] = []
-  const testName = () => expect.getState().currentTestName || 'test'
-
-  beforeAll(async () => {
-    if (env.runMySQL) {
-      ctxs.push(await _tu.createLegacyWalletMySQLCopy(testName()))
-    }
-    ctxs.push(await _tu.createLegacyWalletSQLiteCopy(testName()))
-=======
 const testName = 'listActions'
 
 describe('listActions single action tests', () => {
@@ -51,12 +30,11 @@
     )
     ctxs = []
 
-    if (!env.noMySQL) {
+    if (env.runMySQL) {
       ctxs.push(await _tu.createLegacyWalletMySQLCopy(testName))
     }
     ctxs.push(await _tu.createLegacyWalletSQLiteCopy(testName))
 
->>>>>>> f0975e1f
     const mockData: MockData = {
       actions: [
         {
@@ -70,11 +48,7 @@
           labels: ['label', 'label2'],
           inputs: [
             {
-<<<<<<< HEAD
-              sourceOutpoint: '0',
-=======
               sourceOutpoint: 'tx.0',
->>>>>>> f0975e1f
               sourceSatoshis: 1,
               sourceLockingScript: '0123456789abcdef',
               unlockingScript: '0123456789abcdef',
@@ -82,21 +56,12 @@
               sequenceNumber: 0
             }
           ],
-<<<<<<< HEAD
-          labels: ['label', 'label2'],
-=======
->>>>>>> f0975e1f
           outputs: [
             {
               satoshis: 1,
               spendable: false,
-<<<<<<< HEAD
-              tags: ['tag'],
-              outputIndex: 0,
-=======
               tags: ['tag', 'tag2'],
               outputIndex: 2,
->>>>>>> f0975e1f
               outputDescription: 'description',
               basket: 'basket',
               lockingScript: '0123456789abcdef'
@@ -104,31 +69,9 @@
           ]
         }
       ]
-<<<<<<< HEAD
-    }
+    }
+
     for (const ctx of ctxs) {
-      const { activeStorage } = ctx
-      await activeStorage.dropAllData()
-      await activeStorage.migrate('insert tests', '3'.repeat(64))
-    }
-    expect(setups).toBeTruthy()
-
-    for (const { activeStorage: storage, identityKey } of ctxs) {
-      // Setup test environment with mock data
-      await _tu.createTestSetup2(storage, identityKey, mockData)
-    }
-  })
-=======
-    }
->>>>>>> f0975e1f
-
-    for (const ctx of ctxs) {
-<<<<<<< HEAD
-      await ctx.storage.destroy()
-    }
-  })
-
-=======
       const { activeStorage } = ctx
       await activeStorage.dropAllData()
       await activeStorage.migrate('insert tests', '3'.repeat(64))
@@ -149,7 +92,6 @@
     ctxs = []
   })
 
->>>>>>> f0975e1f
   test('12_no labels default any', async () => {
     for (const { wallet } of ctxs) {
       const args: bsv.ListActionsArgs = {
@@ -576,11 +518,6 @@
         labels: [label],
         includeLabels: false
       }
-<<<<<<< HEAD
-
-      const expectedResult = JSON.parse(
-        '{"totalActions":1,"actions":[{"txid":"tx","satoshis":1,"status":"completed","isOutgoing":true,"description":"Transaction","version":1,"lockTime":0}]}'
-=======
 
       const expectedResult = JSON.parse(
         '{"totalActions":1,"actions":[{"txid":"tx","satoshis":1,"status":"completed","isOutgoing":true,"description":"Transaction","version":1,"lockTime":0}]}'
@@ -667,25 +604,12 @@
 
       const expectedResult = JSON.parse(
         '{"totalActions":1,"actions":[{"txid":"tx","satoshis":1,"status":"completed","inputs":[{"inputDescription":"description","sequenceNumber":0,"sourceLockingScript":"0123456789abcdef","sourceOutpoint":"tx.0","sourceSatoshis":1}],"isOutgoing":true,"description":"Transaction","version":1,"lockTime":0}]}'
->>>>>>> f0975e1f
-      )
-
-      expect(await wallet.listActions(args)).toEqual(expectedResult)
-    }
-  })
-
-<<<<<<< HEAD
-  test('41_label partial match default any', async () => {
-    for (const { activeStorage: storage, wallet } of ctxs) {
-      await storage.updateTxLabel(1, { label: 'labels' })
-      await storage.updateTxLabel(2, { label: 'label2' })
-      const args: bsv.ListActionsArgs = {
-        labels: ['label'],
-        includeLabels: true
-      }
-
-      const expectedResult = JSON.parse('{"totalActions":0,"actions":[]}')
-=======
+      )
+
+      expect(await wallet.listActions(args)).toEqual(expectedResult)
+    }
+  })
+
   test(`46_inputs no locking script`, async () => {
     for (const { activeStorage: storage, wallet } of ctxs) {
       await storage.updateTxLabel(1, { label: 'label' })
@@ -699,24 +623,11 @@
       const expectedResult = JSON.parse(
         '{"totalActions":1,"actions":[{"txid":"tx","satoshis":1,"status":"completed","inputs":[{"inputDescription":"description","sequenceNumber":0,"sourceOutpoint":"tx.0","sourceSatoshis":1}],"isOutgoing":true,"description":"Transaction","version":1,"lockTime":0}]}'
       )
->>>>>>> f0975e1f
-
-      expect(await wallet.listActions(args)).toEqual(expectedResult)
-    }
-  })
-
-<<<<<<< HEAD
-  test('42_label only one match default any', async () => {
-    for (const { activeStorage: storage, wallet } of ctxs) {
-      await storage.updateTxLabel(1, { label: 'labels' })
-      await storage.updateTxLabel(2, { label: 'label' })
-      const args: bsv.ListActionsArgs = {
-        labels: ['label']
-      }
-
-      const expectedResult = JSON.parse(
-        '{"totalActions":1,"actions":[{"txid":"tx","satoshis":1,"status":"completed","isOutgoing":true,"description":"Transaction","version":1,"lockTime":0}]}'
-=======
+
+      expect(await wallet.listActions(args)).toEqual(expectedResult)
+    }
+  })
+
   test(`47_inputs empty locking script`, async () => {
     for (const { activeStorage: storage, wallet } of ctxs) {
       await storage.updateTxLabel(1, { label: 'label' })
@@ -730,27 +641,11 @@
 
       const expectedResult = JSON.parse(
         '{"totalActions":1,"actions":[{"txid":"tx","satoshis":1,"status":"completed","inputs":[{"inputDescription":"description","sequenceNumber":0,"sourceLockingScript":"","sourceOutpoint":"tx.0","sourceSatoshis":1}],"isOutgoing":true,"description":"Transaction","version":1,"lockTime":0}]}'
->>>>>>> f0975e1f
-      )
-
-      expect(await wallet.listActions(args)).toEqual(expectedResult)
-    }
-  })
-<<<<<<< HEAD
-})
-const generateRandomEmojiString = (bytes: number): string => {
-  const emojiRange = [
-    '\u{1F600}', // Grinning face
-    '\u{1F603}', // Smiling face
-    '\u{1F604}', // Laughing face
-    '\u{1F609}', // Winking face
-    '\u{1F60A}', // Blushing face
-    '\u{1F60D}', // Heart eyes
-    '\u{1F618}', // Kissing face
-    '\u{1F61C}', // Tongue out
-    '\u{1F923}', // Rolling on the floor laughing
-    '\u{1F44D}' // Thumbs up
-=======
+      )
+
+      expect(await wallet.listActions(args)).toEqual(expectedResult)
+    }
+  })
 
   // This requires genuine rawTx
   // test(`48_inputs request unlocking script`, async () => {
@@ -1311,7 +1206,7 @@
     )
     ctxs = []
 
-    if (!env.noMySQL) {
+    if (env.runMySQL) {
       ctxs.push(await _tu.createLegacyWalletMySQLCopy(testName))
     }
     ctxs.push(await _tu.createLegacyWalletSQLiteCopy(testName))
@@ -1540,7 +1435,6 @@
     '\u{1F61C}',
     '\u{1F923}',
     '\u{1F44D}'
->>>>>>> f0975e1f
   ]
 
   const bytesPerEmoji = 4 // Each emoji is 4 bytes in UTF-8
