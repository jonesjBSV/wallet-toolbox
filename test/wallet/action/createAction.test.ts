/* eslint-disable @typescript-eslint/no-unused-vars */
import * as bsv from '@bsv/sdk'
import { sdk, StorageKnex } from '../../../src'
import { _tu, expectToThrowWERR, TestWalletNoSetup } from '../../utils/TestUtilsWalletStorage'

const noLog = false

describe('createAction test', () => {
  jest.setTimeout(99999999)

  const amount = 1319
  const env = _tu.getEnv('test')
  const testName = () => expect.getState().currentTestName || 'test'

  const ctxs: TestWalletNoSetup[] = []

  beforeAll(async () => {
    if (!env.noMySQL) ctxs.push(await _tu.createLegacyWalletMySQLCopy('createActionTests'))
    ctxs.push(await _tu.createLegacyWalletSQLiteCopy('createActionTests'))
    for (const { services } of ctxs) {
      // Mock the services postBeef to avoid actually broadcasting new transactions.
      services.postBeef = jest.fn().mockImplementation((beef: bsv.Beef, txids: string[]): Promise<sdk.PostBeefResult[]> => {
        const r: sdk.PostBeefResult = {
          name: 'mock',
          status: 'success',
          txidResults: txids.map(txid => ({ txid, status: 'success' }))
        }
        console.log('mock services postBeef')
        return Promise.resolve([r])
      })
      services.postTxs = jest.fn().mockImplementation((beef: bsv.Beef, txids: string[]): Promise<sdk.PostBeefResult[]> => {
        const r: sdk.PostBeefResult = {
          name: 'mock',
          status: 'success',
          txidResults: txids.map(txid => ({ txid, status: 'success' }))
        }
        console.log('mock services postTxs')
        return Promise.resolve([r])
      })
    }
  })

  afterAll(async () => {
    for (const ctx of ctxs) {
      await ctx.storage.destroy()
    }
  })
  test('1_invalid_params', async () => {
    for (const { wallet } of ctxs) {
      {
        const log = `\n${testName()}\n`
        const args: sdk.CreateActionArgs = {
          description: ''
        }
        // description is too short...
        await expectToThrowWERR(sdk.WERR_INVALID_PARAMETER, () => wallet.createAction(args))
        args.description = 'five.'
        // no outputs, inputs or sendWith
        await expectToThrowWERR(sdk.WERR_INVALID_PARAMETER, () => wallet.createAction(args))
        args.options = { signAndProcess: false }
        args.outputs = [{ satoshis: 42, lockingScript: 'fred', outputDescription: 'pay fred' }]
        // lockingScript must be hexadecimal
        await expectToThrowWERR(sdk.WERR_INVALID_PARAMETER, () => wallet.createAction(args))
        args.outputs[0].lockingScript = 'fre'
        // lockingScript must be even length
        await expectToThrowWERR(sdk.WERR_INVALID_PARAMETER, () => wallet.createAction(args))
        if (!noLog) console.log(log)
      }
    }
  })

<<<<<<< HEAD
  test('2_signableTransaction', async () => {
    for (const { wallet } of ctxs) {
      const root = '02135476'
      const kp = _tu.getKeyPair(root.repeat(8))

      let txid1: string
      let txid2: string
      const outputSatoshis = 42
      let noSendChange: string[] | undefined

      {
        const createArgs: sdk.CreateActionArgs = {
          description: `${kp.address} of ${root}`,
          outputs: [{ satoshis: outputSatoshis, lockingScript: _tu.getLockP2PKH(kp.address).toHex(), outputDescription: 'pay fred' }],
          options: {
            randomizeOutputs: false,
            signAndProcess: false,
            noSend: true
          }
        }

        const cr = await wallet.createAction(createArgs)

        noSendChange = cr.noSendChange

        expect(cr.noSendChange).toBeTruthy()
        expect(cr.sendWithResults).toBeUndefined()
        expect(cr.tx).toBeUndefined()
        expect(cr.txid).toBeUndefined()

        expect(cr.signableTransaction).toBeTruthy()
        const st = cr.signableTransaction!
        expect(st.reference).toBeTruthy()
        // const tx = Transaction.fromAtomicBEEF(st.tx) // Transaction doesn't support V2 Beef yet.
        const atomicBeef = bsv.Beef.fromBinary(st.tx)
        const tx = atomicBeef.txs[atomicBeef.txs.length - 1].tx
        for (const input of tx.inputs) {
          expect(atomicBeef.findTxid(input.sourceTXID!)).toBeTruthy()
        }

        // Spending authorization check happens here...
        //expect(st.amount > 242 && st.amount < 300).toBe(true)

        // sign and complete
        const signArgs: sdk.SignActionArgs = {
          reference: st.reference,
          spends: {},
          options: {
            returnTXIDOnly: true,
            noSend: true
          }
        }
=======
            let txid1: string
            let txid2: string
            const outputSatoshis = 42
            let noSendChange: string[] | undefined
            let inputBEEF: bsv.AtomicBEEF | undefined

            {
                const createArgs: sdk.CreateActionArgs = {
                    description: `${kp.address} of ${root}`,
                    outputs: [
                        { satoshis: outputSatoshis, lockingScript: _tu.getLockP2PKH(kp.address).toHex(), outputDescription: 'pay fred' }
                    ],
                    options: {
                        randomizeOutputs: false,
                        signAndProcess: false,
                        noSend: true
                    }
                }

                const cr = await wallet.createAction(createArgs)
                noSendChange = cr.noSendChange

                expect(cr.noSendChange).toBeTruthy()
                expect(cr.sendWithResults).toBeUndefined()
                expect(cr.tx).toBeUndefined()
                expect(cr.txid).toBeUndefined()

                expect(cr.signableTransaction).toBeTruthy()
                const st = cr.signableTransaction!
                expect(st.reference).toBeTruthy()
                // const tx = Transaction.fromAtomicBEEF(st.tx) // Transaction doesn't support V2 Beef yet.
                const atomicBeef = bsv.Beef.fromBinary(st.tx)
                const tx = atomicBeef.txs[atomicBeef.txs.length - 1].tx
                for (const input of tx.inputs) {
                    expect(atomicBeef.findTxid(input.sourceTXID!)).toBeTruthy()
                }

                // Spending authorization check happens here...
                //expect(st.amount > 242 && st.amount < 300).toBe(true)

                // sign and complete
                const signArgs: sdk.SignActionArgs = {
                    reference: st.reference,
                    spends: {},
                    options: {
                        returnTXIDOnly: false,
                        noSend: true,
                    }
                }

                const sr = await wallet.signAction(signArgs)
                inputBEEF = sr.tx

                txid1 = sr.txid!
                // Update the noSendChange txid to final signed value.
                noSendChange = noSendChange!.map(op => `${txid1}.${op.split('.')[1]}`)
            }
>>>>>>> 500425fe

        const sr = await wallet.signAction(signArgs)

        txid1 = sr.txid!
        // Update the noSendChange txid to final signed value.
        noSendChange = noSendChange!.map(op => `${txid1}.${op.split('.')[1]}`)
      }

      {
        const unlock = _tu.getUnlockP2PKH(kp.privateKey, outputSatoshis)
        const unlockingScriptLength = await unlock.estimateLength()

        const createArgs: sdk.CreateActionArgs = {
          description: `${kp.address} of ${root}`,
          inputs: [
            {
<<<<<<< HEAD
              outpoint: `${txid1}.0`,
              inputDescription: 'spend ${kp.address} of ${root}',
              unlockingScriptLength
=======
                const unlock = _tu.getUnlockP2PKH(kp.privateKey, outputSatoshis)
                const unlockingScriptLength = await unlock.estimateLength()

                const createArgs: sdk.CreateActionArgs = {
                    description: `${kp.address} of ${root}`,
                    inputs: [
                        {
                            outpoint: `${txid1}.0`,
                            inputDescription: 'spend ${kp.address} of ${root}',
                            unlockingScriptLength
                        }
                    ],
                    inputBEEF, 
                    options: {
                        noSendChange,
                        // signAndProcess: false, // Not required as an input lacks unlock script...  
                        noSend: true
                    }
                }

                const cr = await wallet.createAction(createArgs)

                expect(cr.noSendChange).toBeTruthy()
                expect(cr.sendWithResults).toBeUndefined()
                expect(cr.tx).toBeUndefined()
                expect(cr.txid).toBeUndefined()
                expect(cr.signableTransaction).toBeTruthy()
                const st = cr.signableTransaction!
                expect(st.reference).toBeTruthy()
                const atomicBeef = bsv.Beef.fromBinary(st.tx)
                const tx = atomicBeef.txs[atomicBeef.txs.length - 1].tx

                tx.inputs[0].unlockingScriptTemplate = unlock
                await tx.sign()
                const unlockingScript = tx.inputs[0].unlockingScript!.toHex()

                const signArgs: sdk.SignActionArgs = {
                    reference: st.reference,
                    spends: { 0: { unlockingScript } },
                    options: {
                        returnTXIDOnly: true,
                        noSend: true,
                    }
                }

                const sr = await wallet.signAction(signArgs)

                txid2 = sr.txid!
>>>>>>> 500425fe
            }
          ],
          options: {
            noSendChange,
            // signAndProcess: false, // Not required as an input lacks unlock script...
            noSend: false
          }
        }

<<<<<<< HEAD
        const cr = await wallet.createAction(createArgs)

        expect(cr.noSendChange).toBeTruthy()
        expect(cr.sendWithResults).toBeUndefined()
        expect(cr.tx).toBeUndefined()
        expect(cr.txid).toBeUndefined()
        expect(cr.signableTransaction).toBeTruthy()
        const st = cr.signableTransaction!
        expect(st.reference).toBeTruthy()
        const atomicBeef = bsv.Beef.fromBinary(st.tx)
        const tx = atomicBeef.txs[atomicBeef.txs.length - 1].tx

        tx.inputs[0].unlockingScriptTemplate = unlock
        await tx.sign()
        const unlockingScript = tx.inputs[0].unlockingScript!.toHex()

        const signArgs: sdk.SignActionArgs = {
          reference: st.reference,
          spends: { 0: { unlockingScript } },
          options: {
            returnTXIDOnly: true,
            noSend: true
          }
        }

        const sr = await wallet.signAction(signArgs)

        txid2 = sr.txid!
      }
      {
        const createArgs: sdk.CreateActionArgs = {
          description: `${kp.address} of ${root}`,
          options: {
            sendWith: [txid1, txid2]
          }
        }

        const cr = await wallet.createAction(createArgs)

        expect(cr.noSendChange).not.toBeTruthy()
        expect(cr.sendWithResults?.length).toBe(2)
        const [swr1, swr2] = cr.sendWithResults!
        expect(swr1.status !== 'failed').toBe(true)
        expect(swr2.status !== 'failed').toBe(true)
        expect(swr1.txid).toBe(txid1)
        expect(swr2.txid).toBe(txid2)
      }
    }
  })

  test('3_Basic Transaction Creation', async () => {
    const root = '02135476'
    const kp = _tu.getKeyPair(root.repeat(8))

    for (const { wallet } of ctxs) {
      const args: sdk.CreateActionArgs = {
        description: 'Basic Transaction',
        outputs: [
          {
            satoshis: 1000,
            lockingScript: _tu.getLockP2PKH(kp.address).toHex(),
            outputDescription: 'Basic Output'
          }
        ],
        options: {
          signAndProcess: false,
          noSend: true
        }
      }

      const r = await wallet.createAction(args)

      // Validate signableTransaction exists and has a reference
      expect(r).toHaveProperty('signableTransaction')
      expect(r.signableTransaction).toHaveProperty('reference')

      // Validate txid exists if transaction is finalized
      if (r.tx) {
        expect(r).toHaveProperty('txid')
      }

      // Validate optional properties: noSendChange
      expect(r).toHaveProperty('noSendChange')
      expect(r.noSendChange).toEqual([])

      // Skip validation for sendWithResults if not returned
      expect(r.sendWithResults).toBeUndefined()
    }
  })

  test('4_Transaction with Multiple Outputs', async () => {
    const root = '02135476'
    const kp = _tu.getKeyPair(root.repeat(8))
    for (const { wallet } of ctxs) {
      const args: sdk.CreateActionArgs = {
        description: 'Multiple Outputs',
        outputs: [
          {
            satoshis: 2000,
            lockingScript: _tu.getLockP2PKH(kp.address).toHex(),
            outputDescription: 'Output 1'
          },
          {
            satoshis: 3000,
            lockingScript: _tu.getLockP2PKH(kp.address).toHex(),
            outputDescription: 'Output 2'
          }
        ],
        options: {
          signAndProcess: false,
          noSend: true
        }
      }

      const r = await wallet.createAction(args)

      // Validate signableTransaction exists and has a reference
      expect(r).toHaveProperty('signableTransaction')
      expect(r.signableTransaction).toHaveProperty('reference')

      // Validate txid exists if transaction is finalized
      if (r.tx) {
        expect(r).toHaveProperty('txid')
      }

      // Validate optional properties: noSendChange
      expect(r).toHaveProperty('noSendChange')
      expect(r.noSendChange).toEqual([])

      // Skip validation for sendWithResults if not returned
      expect(r.sendWithResults).toBeUndefined()
    }
  })

  test('5_Transaction with Locking Script Options', async () => {
    const root = '02135476'
    const kp = _tu.getKeyPair(root.repeat(8))

    for (const { wallet } of ctxs) {
      const args: sdk.CreateActionArgs = {
        description: 'Locking Script Transaction',
        outputs: [
          {
            satoshis: 5000,
            lockingScript: _tu.getLockP2PKH(kp.address).toHex(),
            outputDescription: 'Locking Script Output'
          }
        ],
        options: {
          signAndProcess: false,
          noSend: true,
          randomizeOutputs: false
        }
      }

      const r = await wallet.createAction(args)

      // Validate signableTransaction exists and has a reference
      expect(r).toHaveProperty('signableTransaction')
      expect(r.signableTransaction).toHaveProperty('reference')

      // Validate txid exists if transaction is finalized
      if (r.tx) {
        expect(r).toHaveProperty('txid')
      }

      // Validate optional properties: noSendChange
      expect(r).toHaveProperty('noSendChange')
      expect(r.noSendChange).toEqual([])

      // Skip validation for sendWithResults if not returned
      expect(r.sendWithResults).toBeUndefined()
    }
  })

  test('6_Transaction with Large Number of Outputs', async () => {
    const root = '02135476'
    const kp = _tu.getKeyPair(root.repeat(8))

    for (const { wallet } of ctxs) {
      const outputs = Array.from({ length: 50 }, (_, i) => ({
        satoshis: 1000 + i * 100, // Increment amounts
        lockingScript: _tu.getLockP2PKH(kp.address).toHex(),
        outputDescription: `Output ${i + 1}`
      }))

      const args: sdk.CreateActionArgs = {
        description: 'Large Number of Outputs',
        outputs,
        options: {
          signAndProcess: false,
          noSend: true
        }
      }

      const r = await wallet.createAction(args)

      expect(r).toHaveProperty('signableTransaction')
      expect(r.signableTransaction).toHaveProperty('reference')
      if (r.tx) {
        expect(r).toHaveProperty('txid')
      }
      expect(r.noSendChange).toEqual([])
      expect(r.sendWithResults).toBeUndefined()
    }
  })

  test('7_Transaction with Randomized Outputs', async () => {
    const root = '02135476'
    const kp = _tu.getKeyPair(root.repeat(8))

    for (const { wallet } of ctxs) {
      const outputs = [
        {
          satoshis: 2000,
          lockingScript: _tu.getLockP2PKH(kp.address).toHex(),
          outputDescription: 'Output A'
        },
        {
          satoshis: 3000,
          lockingScript: _tu.getLockP2PKH(kp.address).toHex(),
          outputDescription: 'Output B'
        }
      ]

      const args: sdk.CreateActionArgs = {
        description: 'Randomized Outputs',
        outputs,
        options: {
          signAndProcess: false,
          noSend: true,
          randomizeOutputs: true
        }
      }

      const r = await wallet.createAction(args)

      expect(r).toHaveProperty('signableTransaction')
      expect(r.signableTransaction).toHaveProperty('reference')
      if (r.tx) {
        expect(r).toHaveProperty('txid')
      }
      expect(r.noSendChange).toEqual([])
      expect(r.sendWithResults).toBeUndefined()
      // Validate randomization by ensuring outputs are not in the original order
      // Assuming we can decode and inspect the transaction to compare output order.
    }
  })

  test('8_Transaction with Lock Time', async () => {
    const root = '02135476'
    const kp = _tu.getKeyPair(root.repeat(8))

    for (const { wallet } of ctxs) {
      const args: sdk.CreateActionArgs = {
        description: 'Lock Time Transaction',
        outputs: [
          {
            satoshis: 1000,
            lockingScript: _tu.getLockP2PKH(kp.address).toHex(),
            outputDescription: 'Lock Time Output'
          }
        ],
        lockTime: 500000, // Example lock time
        options: {
          signAndProcess: false,
          noSend: true
        }
      }

      const r = await wallet.createAction(args)

      expect(r).toHaveProperty('signableTransaction')
      expect(r.signableTransaction).toHaveProperty('reference')
      if (r.tx) {
        expect(r).toHaveProperty('txid')
      }
      expect(r.noSendChange).toEqual([])
      expect(r.sendWithResults).toBeUndefined()
    }
  })

  test('8a_Transaction with first Broadcasting', async () => {
    const root = '02135476'
    const kp = _tu.getKeyPair(root.repeat(8))

    for (const { wallet, activeStorage: storage } of ctxs) {
      // Fetch inputs from the database with lockingScript
      const db = storage.toDb()
      const inputs = await db
        .select(db.raw("txid || '.' || vout AS outpoint"), db.raw('LENGTH(lockingScript) AS unlockingScriptLength'), 'lockingScript', db.raw("'Input ' || ROW_NUMBER() OVER () AS inputDescription"))
        .from('outputs')
        .where('spendable', 1)
        .orderBy('created_at')
        .limit(1)

      const formattedInputs = inputs.map(row => ({
        outpoint: row.outpoint,
        inputDescription: row.inputDescription,
        unlockingScriptLength: row.unlockingScriptLength
      }))

      const createArgs: sdk.CreateActionArgs = {
        description: 'Large Input Set Transaction',
        inputs: formattedInputs,
        outputs: [
          {
            satoshis: 1000,
            lockingScript: _tu.getLockP2PKH(kp.address).toHex(),
            outputDescription: 'Output from Large Input Set'
          }
        ],
        options: {
          signAndProcess: true, // Sign and process the transaction
          acceptDelayedBroadcast: false, // Enforce immediate broadcast
          noSend: false // Allow the transaction to be broadcast
=======
                const createArgs: sdk.CreateActionArgs = {
                    description: `${kp.address} of ${root}`,
                    options: {
                        acceptDelayedBroadcast: false,
                        sendWith: [txid1, txid2]
                    }
                }

                const cr = await wallet.createAction(createArgs)

                expect(cr.noSendChange).not.toBeTruthy()
                expect(cr.sendWithResults?.length).toBe(2)
                const [swr1, swr2] = cr.sendWithResults!
                expect(swr1.status !== 'failed').toBe(true)
                expect(swr2.status !== 'failed').toBe(true)
                expect(swr1.txid).toBe(txid1)
                expect(swr2.txid).toBe(txid2)
            }
>>>>>>> 500425fe
        }
      }

      const cr = await wallet.createAction(createArgs)

      expect(cr.txid).toBeTruthy() // Validate the transaction was broadcast successfully
      expect(cr.noSendChange).toBeFalsy() // Validate that no change outputs remain unbroadcast
    }
  })

  test.skip('9_Transaction with Real Data Large Input Set', async () => {
    const root = '02135476'
    const kp = _tu.getKeyPair(root.repeat(8))

    for (const { wallet, activeStorage: storage } of ctxs) {
      const dbInputs = await fetchInputsFromDatabase(storage)

      const inputs = dbInputs.map(input => ({
        outpoint: input.outpoint,
        inputDescription: input.inputDescription,
        unlockingScriptLength: input.unlockingScriptLength
      }))

      const createArgs: sdk.CreateActionArgs = {
        description: 'Large Input Set Transaction',
        inputs,
        outputs: [
          {
            satoshis: 199,
            lockingScript: _tu.getLockP2PKH(kp.address).toHex(),
            outputDescription: 'Output from Large Input Set'
          }
        ]
        // export interface CreateActionOptions {
        //     signAndProcess?: BooleanDefaultTrue
        //     acceptDelayedBroadcast?: BooleanDefaultTrue
        //     trustSelf?: TrustSelf
        //     knownTxids?: TXIDHexString[]
        //     returnTXIDOnly?: BooleanDefaultFalse
        //     noSend?: BooleanDefaultFalse
        //     noSendChange?: OutpointString[]
        //     sendWith?: TXIDHexString[]
        //     randomizeOutputs?: BooleanDefaultTrue
        //   }
        //     options: {
        //       noSend: false,
        //       acceptDelayedBroadcast: false
        //     }
      }

      const cr = await wallet.createAction(createArgs)

      expect(cr.noSendChange).toBeTruthy()
      expect(cr.sendWithResults).toBeUndefined()
      expect(cr.tx).toBeUndefined()
      expect(cr.txid).toBeUndefined()
      expect(cr.signableTransaction).toBeTruthy()

      const st = cr.signableTransaction!
      const atomicBeef = bsv.Beef.fromBinary(st.tx)
      expect(atomicBeef.txs[atomicBeef.txs.length - 1].tx.inputs.length).toBe(inputs.length)
    }
  })

  test.skip('10_Mixed Inputs and Outputs Transaction', async () => {
    const root = '02135476'
    const kp = _tu.getKeyPair(root.repeat(8))

    for (const { wallet } of ctxs) {
      const createArgs: sdk.CreateActionArgs = {
        description: 'Mixed Inputs and Outputs',
        inputs: [
          {
            outpoint: `${kp.address}.0`,
            inputDescription: 'First Input',
            unlockingScriptLength: 107
          },
          {
            outpoint: `${kp.address}.1`,
            inputDescription: 'Second Input',
            unlockingScriptLength: 107
          }
        ],
        outputs: [
          {
            satoshis: 1000,
            lockingScript: _tu.getLockP2PKH(kp.address).toHex(),
            outputDescription: 'Output 1'
          },
          {
            satoshis: 2000,
            lockingScript: _tu.getLockP2PKH(kp.address).toHex(),
            outputDescription: 'Output 2'
          }
        ],
        options: {
          noSend: true
        }
      }

      const cr = await wallet.createAction(createArgs)

      expect(cr.noSendChange).toBeTruthy()
      expect(cr.signableTransaction).toBeTruthy()
      expect(cr.tx).toBeUndefined()
      expect(cr.txid).toBeUndefined()

      const st = cr.signableTransaction!
    }
  })

  test.skip('11_Transaction with inputBEEF and Proof Data', async () => {
    const root = '02135476'
    const kp = _tu.getKeyPair(root.repeat(8))

    for (const { wallet, activeStorage: storage } of ctxs) {
      // Prepare BEEF options
      const options: sdk.StorageGetBeefOptions = {
        ignoreServices: true
      }

      // Fetch BEEF object for a specific transaction
      const beef = await storage.getBeefForTransaction('a3b2f0935c7b5bb7a841a09e535c13be86f4df0e7a91cebdc33812bfcc0eb9d7', options)
      expect(beef.atomicTxid).toBeUndefined()

      // Convert to AtomicBEEF transaction
      const inputBEEF = beef.toBinaryAtomic('a3b2f0935c7b5bb7a841a09e535c13be86f4df0e7a91cebdc33812bfcc0eb9d7')
      console.log('inputBEEF:', inputBEEF)
      expect(inputBEEF).toBeTruthy()

      const args: sdk.CreateActionArgs = {
        description: 'Transaction with InputBEEF',
        inputs: [
          {
            outpoint: `${kp.address}.0`,
            inputDescription: 'Spend with inputBEEF',
            unlockingScriptLength: 107
          }
        ],
        inputBEEF,
        outputs: [
          {
            satoshis: 2000,
            lockingScript: _tu.getLockP2PKH(kp.address).toHex(),
            outputDescription: 'Output with Proof'
          }
        ],
        options: {
          noSend: true
        }
      }

      const cr = await wallet.createAction(args)

      // Validate signableTransaction exists and has a reference
      expect(cr).toHaveProperty('signableTransaction')
      expect(cr.signableTransaction).toHaveProperty('reference')

      // Validate that txid and tx are not finalized
      expect(cr.tx).toBeUndefined()
      expect(cr.txid).toBeUndefined()

      // Validate inputBEEF resolution
      const st = cr.signableTransaction!
      const atomicBeef = bsv.Beef.fromBinary(st.tx)
      expect(inputBEEF).toBeDefined()
    }
  })

  test.skip('12_Mixed Inputs and Outputs with inputBEEF', async () => {
    const root = '02135476'
    const kp = _tu.getKeyPair(root.repeat(8))

    for (const { wallet, activeStorage: storage } of ctxs) {
      // Prepare BEEF options
      const options: sdk.StorageGetBeefOptions = {
        ignoreServices: true
      }

      // Fetch BEEF object for a specific transaction
      const beef = await storage.getBeefForTransaction('a3b2f0935c7b5bb7a841a09e535c13be86f4df0e7a91cebdc33812bfcc0eb9d7', options)
      expect(beef.atomicTxid).toBeUndefined()

      // Convert to AtomicBEEF transaction
      const inputBEEF = beef.toBinaryAtomic('a3b2f0935c7b5bb7a841a09e535c13be86f4df0e7a91cebdc33812bfcc0eb9d7')
      console.log('inputBEEF:', inputBEEF)
      expect(inputBEEF).toBeTruthy()

      const args: sdk.CreateActionArgs = {
        description: 'Mixed Inputs and Outputs',
        inputs: [
          {
            outpoint: `${kp.address}.0`,
            inputDescription: 'First Input',
            unlockingScriptLength: 107
          },
          {
            outpoint: `${kp.address}.1`,
            inputDescription: 'Second Input',
            unlockingScriptLength: 107
          }
        ],
        inputBEEF,
        outputs: [
          {
            satoshis: 1000,
            lockingScript: _tu.getLockP2PKH(kp.address).toHex(),
            outputDescription: 'Output 1'
          },
          {
            satoshis: 2000,
            lockingScript: _tu.getLockP2PKH(kp.address).toHex(),
            outputDescription: 'Output 2'
          }
        ],
        options: {
          noSend: true
        }
      }

      const cr = await wallet.createAction(args)

      expect(cr).toHaveProperty('signableTransaction')
      expect(cr.signableTransaction).toHaveProperty('reference')
      expect(cr.tx).toBeUndefined()
      expect(cr.txid).toBeUndefined()

      // Validate inputs and outputs
      const st = cr.signableTransaction!
      const atomicBeef = bsv.Beef.fromBinary(st.tx)
      const tx = atomicBeef.txs[atomicBeef.txs.length - 1].tx
      expect(tx.inputs.length).toBe(2)
      expect(tx.outputs.length).toBe(2)

      // Validate inputBEEF
      expect(inputBEEF).toBeDefined()
    }
  })
})

/**
 * Fetch a large set of inputs from the database for testing.
 *
 * @param {StorageKnex} storage - The storage object providing database access.
 * @returns {Promise<Array<{ outpoint: string, inputDescription: string, unlockingScriptLength: number }>>} Fetched input data.
 */
async function fetchInputsFromDatabase(storage: StorageKnex) {
  const db = storage.toDb()

  // Fetch inputs with txid, vout, and unlocking script length
  const results = await db
    .select(db.raw("txid || '.' || vout AS outpoint"), db.raw('LENGTH(lockingScript) AS unlockingScriptLength'), db.raw('lockingScript'), db.raw("'Input ' || ROW_NUMBER() OVER () AS inputDescription"))
    .from('outputs')
    .where('spendable', 1)
    .orderBy('created_at')
    .limit(1)

  if (!results.length) {
    throw new Error('No spendable inputs found in the database.')
  }

  if (!noLog) console.log('Fetched inputs from the database:', results)

  return results
}<|MERGE_RESOLUTION|>--- conflicted
+++ resolved
@@ -69,16 +69,16 @@
     }
   })
 
-<<<<<<< HEAD
   test('2_signableTransaction', async () => {
     for (const { wallet } of ctxs) {
       const root = '02135476'
       const kp = _tu.getKeyPair(root.repeat(8))
 
-      let txid1: string
-      let txid2: string
-      const outputSatoshis = 42
-      let noSendChange: string[] | undefined
+            let txid1: string
+            let txid2: string
+            const outputSatoshis = 42
+            let noSendChange: string[] | undefined
+            let inputBEEF: bsv.AtomicBEEF | undefined
 
       {
         const createArgs: sdk.CreateActionArgs = {
@@ -112,56 +112,6 @@
 
         // Spending authorization check happens here...
         //expect(st.amount > 242 && st.amount < 300).toBe(true)
-
-        // sign and complete
-        const signArgs: sdk.SignActionArgs = {
-          reference: st.reference,
-          spends: {},
-          options: {
-            returnTXIDOnly: true,
-            noSend: true
-          }
-        }
-=======
-            let txid1: string
-            let txid2: string
-            const outputSatoshis = 42
-            let noSendChange: string[] | undefined
-            let inputBEEF: bsv.AtomicBEEF | undefined
-
-            {
-                const createArgs: sdk.CreateActionArgs = {
-                    description: `${kp.address} of ${root}`,
-                    outputs: [
-                        { satoshis: outputSatoshis, lockingScript: _tu.getLockP2PKH(kp.address).toHex(), outputDescription: 'pay fred' }
-                    ],
-                    options: {
-                        randomizeOutputs: false,
-                        signAndProcess: false,
-                        noSend: true
-                    }
-                }
-
-                const cr = await wallet.createAction(createArgs)
-                noSendChange = cr.noSendChange
-
-                expect(cr.noSendChange).toBeTruthy()
-                expect(cr.sendWithResults).toBeUndefined()
-                expect(cr.tx).toBeUndefined()
-                expect(cr.txid).toBeUndefined()
-
-                expect(cr.signableTransaction).toBeTruthy()
-                const st = cr.signableTransaction!
-                expect(st.reference).toBeTruthy()
-                // const tx = Transaction.fromAtomicBEEF(st.tx) // Transaction doesn't support V2 Beef yet.
-                const atomicBeef = bsv.Beef.fromBinary(st.tx)
-                const tx = atomicBeef.txs[atomicBeef.txs.length - 1].tx
-                for (const input of tx.inputs) {
-                    expect(atomicBeef.findTxid(input.sourceTXID!)).toBeTruthy()
-                }
-
-                // Spending authorization check happens here...
-                //expect(st.amount > 242 && st.amount < 300).toBe(true)
 
                 // sign and complete
                 const signArgs: sdk.SignActionArgs = {
@@ -176,14 +126,6 @@
                 const sr = await wallet.signAction(signArgs)
                 inputBEEF = sr.tx
 
-                txid1 = sr.txid!
-                // Update the noSendChange txid to final signed value.
-                noSendChange = noSendChange!.map(op => `${txid1}.${op.split('.')[1]}`)
-            }
->>>>>>> 500425fe
-
-        const sr = await wallet.signAction(signArgs)
-
         txid1 = sr.txid!
         // Update the noSendChange txid to final signed value.
         noSendChange = noSendChange!.map(op => `${txid1}.${op.split('.')[1]}`)
@@ -192,18 +134,6 @@
       {
         const unlock = _tu.getUnlockP2PKH(kp.privateKey, outputSatoshis)
         const unlockingScriptLength = await unlock.estimateLength()
-
-        const createArgs: sdk.CreateActionArgs = {
-          description: `${kp.address} of ${root}`,
-          inputs: [
-            {
-<<<<<<< HEAD
-              outpoint: `${txid1}.0`,
-              inputDescription: 'spend ${kp.address} of ${root}',
-              unlockingScriptLength
-=======
-                const unlock = _tu.getUnlockP2PKH(kp.privateKey, outputSatoshis)
-                const unlockingScriptLength = await unlock.estimateLength()
 
                 const createArgs: sdk.CreateActionArgs = {
                     description: `${kp.address} of ${root}`,
@@ -222,45 +152,6 @@
                     }
                 }
 
-                const cr = await wallet.createAction(createArgs)
-
-                expect(cr.noSendChange).toBeTruthy()
-                expect(cr.sendWithResults).toBeUndefined()
-                expect(cr.tx).toBeUndefined()
-                expect(cr.txid).toBeUndefined()
-                expect(cr.signableTransaction).toBeTruthy()
-                const st = cr.signableTransaction!
-                expect(st.reference).toBeTruthy()
-                const atomicBeef = bsv.Beef.fromBinary(st.tx)
-                const tx = atomicBeef.txs[atomicBeef.txs.length - 1].tx
-
-                tx.inputs[0].unlockingScriptTemplate = unlock
-                await tx.sign()
-                const unlockingScript = tx.inputs[0].unlockingScript!.toHex()
-
-                const signArgs: sdk.SignActionArgs = {
-                    reference: st.reference,
-                    spends: { 0: { unlockingScript } },
-                    options: {
-                        returnTXIDOnly: true,
-                        noSend: true,
-                    }
-                }
-
-                const sr = await wallet.signAction(signArgs)
-
-                txid2 = sr.txid!
->>>>>>> 500425fe
-            }
-          ],
-          options: {
-            noSendChange,
-            // signAndProcess: false, // Not required as an input lacks unlock script...
-            noSend: false
-          }
-        }
-
-<<<<<<< HEAD
         const cr = await wallet.createAction(createArgs)
 
         expect(cr.noSendChange).toBeTruthy()
@@ -288,15 +179,17 @@
 
         const sr = await wallet.signAction(signArgs)
 
-        txid2 = sr.txid!
-      }
-      {
-        const createArgs: sdk.CreateActionArgs = {
-          description: `${kp.address} of ${root}`,
-          options: {
-            sendWith: [txid1, txid2]
-          }
-        }
+                txid2 = sr.txid!
+            }
+            {
+
+                const createArgs: sdk.CreateActionArgs = {
+                    description: `${kp.address} of ${root}`,
+                    options: {
+                        acceptDelayedBroadcast: false,
+                        sendWith: [txid1, txid2]
+                    }
+                }
 
         const cr = await wallet.createAction(createArgs)
 
@@ -577,26 +470,6 @@
           signAndProcess: true, // Sign and process the transaction
           acceptDelayedBroadcast: false, // Enforce immediate broadcast
           noSend: false // Allow the transaction to be broadcast
-=======
-                const createArgs: sdk.CreateActionArgs = {
-                    description: `${kp.address} of ${root}`,
-                    options: {
-                        acceptDelayedBroadcast: false,
-                        sendWith: [txid1, txid2]
-                    }
-                }
-
-                const cr = await wallet.createAction(createArgs)
-
-                expect(cr.noSendChange).not.toBeTruthy()
-                expect(cr.sendWithResults?.length).toBe(2)
-                const [swr1, swr2] = cr.sendWithResults!
-                expect(swr1.status !== 'failed').toBe(true)
-                expect(swr2.status !== 'failed').toBe(true)
-                expect(swr1.txid).toBe(txid1)
-                expect(swr2.txid).toBe(txid2)
-            }
->>>>>>> 500425fe
         }
       }
 
