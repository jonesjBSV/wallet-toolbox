--- conflicted
+++ resolved
@@ -183,62 +183,12 @@
     }
   })
 
-<<<<<<< HEAD
   test('3_Transaction with multiple outputs()', async () => {
     const root = '02135476'
     const kp = _tu.getKeyPair(root.repeat(8))
     for (const { wallet } of ctxs) {
       const args: bsv.CreateActionArgs = {
         description: 'Multiple outputs',
-=======
-  test('3_Basic Transaction Creation', async () => {
-    const root = '02135476'
-    const kp = _tu.getKeyPair(root.repeat(8))
-
-    for (const { wallet } of ctxs) {
-      const args: CreateActionArgs = {
-        description: 'Basic Transaction',
-        outputs: [
-          {
-            satoshis: 1000,
-            lockingScript: _tu.getLockP2PKH(kp.address).toHex(),
-            outputDescription: 'Basic Output',
-            tags: ['brandNewTag']
-          }
-        ],
-        options: {
-          signAndProcess: false,
-          noSend: true
-        }
-      }
-
-      const r = await wallet.createAction(args)
-
-      // Validate signableTransaction exists and has a reference
-      expect(r).toHaveProperty('signableTransaction')
-      expect(r.signableTransaction).toHaveProperty('reference')
-
-      // Validate txid exists if transaction is finalized
-      if (r.tx) {
-        expect(r).toHaveProperty('txid')
-      }
-
-      // Validate optional properties: noSendChange
-      expect(r).toHaveProperty('noSendChange')
-      expect(r.noSendChange).toEqual([])
-
-      // Skip validation for sendWithResults if not returned
-      expect(r.sendWithResults).toBeUndefined()
-    }
-  })
-
-  test.skip('4_Transaction with Multiple Outputs', async () => {
-    const root = '02135476'
-    const kp = _tu.getKeyPair(root.repeat(8))
-    for (const { wallet } of ctxs) {
-      const args: CreateActionArgs = {
-        description: 'Multiple Outputs',
->>>>>>> 2ad9e585
         outputs: [
           {
             satoshis: 10,
@@ -264,52 +214,7 @@
     }
   })
 
-<<<<<<< HEAD
   test('4_Transaction with large number of outputs(50) and randomized', async () => {
-=======
-  test.skip('5_Transaction with Locking Script Options', async () => {
-    const root = '02135476'
-    const kp = _tu.getKeyPair(root.repeat(8))
-
-    for (const { wallet } of ctxs) {
-      const args: CreateActionArgs = {
-        description: 'Locking Script Transaction',
-        outputs: [
-          {
-            satoshis: 5000,
-            lockingScript: _tu.getLockP2PKH(kp.address).toHex(),
-            outputDescription: 'Locking Script Output'
-          }
-        ],
-        options: {
-          signAndProcess: false,
-          noSend: true,
-          randomizeOutputs: false
-        }
-      }
-
-      const r = await wallet.createAction(args)
-
-      // Validate signableTransaction exists and has a reference
-      expect(r).toHaveProperty('signableTransaction')
-      expect(r.signableTransaction).toHaveProperty('reference')
-
-      // Validate txid exists if transaction is finalized
-      if (r.tx) {
-        expect(r).toHaveProperty('txid')
-      }
-
-      // Validate optional properties: noSendChange
-      expect(r).toHaveProperty('noSendChange')
-      expect(r.noSendChange).toEqual([])
-
-      // Skip validation for sendWithResults if not returned
-      expect(r.sendWithResults).toBeUndefined()
-    }
-  })
-
-  test.skip('6_Transaction with Large Number of Outputs', async () => {
->>>>>>> 2ad9e585
     const root = '02135476'
     const kp = _tu.getKeyPair(root.repeat(8))
 
@@ -320,50 +225,7 @@
         outputDescription: `Output ${i}`
       }))
 
-<<<<<<< HEAD
-      const args: bsv.CreateActionArgs = {
-=======
       const args: CreateActionArgs = {
-        description: 'Large Number of Outputs',
-        outputs,
-        options: {
-          signAndProcess: false,
-          noSend: true
-        }
-      }
-
-      const r = await wallet.createAction(args)
-
-      expect(r).toHaveProperty('signableTransaction')
-      expect(r.signableTransaction).toHaveProperty('reference')
-      if (r.tx) {
-        expect(r).toHaveProperty('txid')
-      }
-      expect(r.noSendChange).toEqual([])
-      expect(r.sendWithResults).toBeUndefined()
-    }
-  })
-
-  test.skip('7_Transaction with Randomized Outputs', async () => {
-    const root = '02135476'
-    const kp = _tu.getKeyPair(root.repeat(8))
-
-    for (const { wallet } of ctxs) {
-      const outputs = [
-        {
-          satoshis: 2000,
-          lockingScript: _tu.getLockP2PKH(kp.address).toHex(),
-          outputDescription: 'Output A'
-        },
-        {
-          satoshis: 3000,
-          lockingScript: _tu.getLockP2PKH(kp.address).toHex(),
-          outputDescription: 'Output B'
-        }
-      ]
-
-      const args: CreateActionArgs = {
->>>>>>> 2ad9e585
         description: 'Randomized Outputs',
         lockTime: 500000,
         outputs,
@@ -374,56 +236,10 @@
         }
       }
       const r = await wallet.createAction(args)
-<<<<<<< HEAD
       expect(r.signableTransaction?.reference).toBeTruthy()
       expect(r.noSendChange?.length).toBe(1)
       expect(r.signableTransaction?.reference).toBeTruthy()
       expect(Array.isArray(r.signableTransaction?.tx)).toBe(true)
-=======
-
-      expect(r).toHaveProperty('signableTransaction')
-      expect(r.signableTransaction).toHaveProperty('reference')
-      if (r.tx) {
-        expect(r).toHaveProperty('txid')
-      }
-      expect(r.noSendChange).toEqual([])
-      expect(r.sendWithResults).toBeUndefined()
-      // Validate randomization by ensuring outputs are not in the original order
-      // Assuming we can decode and inspect the transaction to compare output order.
-    }
-  })
-
-  test.skip('8_Transaction with Lock Time', async () => {
-    const root = '02135476'
-    const kp = _tu.getKeyPair(root.repeat(8))
-
-    for (const { wallet } of ctxs) {
-      const args: CreateActionArgs = {
-        description: 'Lock Time Transaction',
-        outputs: [
-          {
-            satoshis: 1000,
-            lockingScript: _tu.getLockP2PKH(kp.address).toHex(),
-            outputDescription: 'Lock Time Output'
-          }
-        ],
-        lockTime: 500000, // Example lock time
-        options: {
-          signAndProcess: false,
-          noSend: true
-        }
-      }
-
-      const r = await wallet.createAction(args)
-
-      expect(r).toHaveProperty('signableTransaction')
-      expect(r.signableTransaction).toHaveProperty('reference')
-      if (r.tx) {
-        expect(r).toHaveProperty('txid')
-      }
-      expect(r.noSendChange).toEqual([])
-      expect(r.sendWithResults).toBeUndefined()
->>>>>>> 2ad9e585
     }
   })
 })