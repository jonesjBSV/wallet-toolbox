<<<<<<< HEAD
import * as bsv from '@bsv/sdk'
=======
import { CreateActionArgs, InternalizeActionArgs, P2PKH, WalletProtocol } from '@bsv/sdk'
import { sdk } from '../../../src/index.all'
>>>>>>> 2ad9e585
import { _tu, TestWalletNoSetup } from '../../utils/TestUtilsWalletStorage'

describe('internalizeAction tests', () => {
  jest.setTimeout(99999999)

  const env = _tu.getEnv('test')

  const gctxs: TestWalletNoSetup[] = []
  const useSharedCtxs = true

  beforeAll(async () => {
    if (!env.noMySQL) gctxs.push(await _tu.createLegacyWalletMySQLCopy('actionInternalizeActionTests'))
    gctxs.push(await _tu.createLegacyWalletSQLiteCopy('actionInternalizeActionTests'))
  })

  afterAll(async () => {
    for (const ctx of gctxs) {
      await ctx.storage.destroy()
    }
  })

  test('1_internalize custom output in receiving wallet with checks', async () => {
    const ctxs: TestWalletNoSetup[] = []
    if (useSharedCtxs) ctxs.push(...gctxs)
    else {
      if (!env.noMySQL) ctxs.push(await _tu.createLegacyWalletMySQLCopy('actionInternalizeAction1Tests'))
      ctxs.push(await _tu.createLegacyWalletSQLiteCopy('actionInternalizeAction1Tests'))
    }
    for (const { wallet } of ctxs) {
      const root = '02135476'
      const kp = _tu.getKeyPair(root.repeat(8))
      const fredsAddress = kp.address

      const outputSatoshis = 4

      {
        const createArgs: CreateActionArgs = {
          description: `${kp.address} of ${root}`,
          outputs: [{ satoshis: outputSatoshis, lockingScript: _tu.getLockP2PKH(fredsAddress).toHex(), outputDescription: 'pay fred' }],
          options: {
            returnTXIDOnly: false,
            randomizeOutputs: false,
            signAndProcess: true,
            noSend: true
          }
        }
        // This createAction creates a new P2PKH output of 4 satoshis for Fred using his publish payment address... old school.
        const cr = await wallet.createAction(createArgs)
        expect(cr.tx).toBeTruthy()

        // Fred's new wallet (context)
        const fred = await _tu.createSQLiteTestWallet({ chain: 'test', databaseName: 'internalizeAction1fred', rootKeyHex: '2'.repeat(64), dropAll: true })

        // Internalize args to add fred's new output to his own wallet
        const internalizeArgs: InternalizeActionArgs = {
          tx: cr.tx!,
          outputs: [
            {
              outputIndex: 0,
              protocol: 'basket insertion',
              insertionRemittance: {
                basket: 'payments',
                customInstructions: JSON.stringify({ root, repeat: 8 }),
                tags: ['test', 'again']
              }
            }
          ],
          description: 'got paid!'
        }
        // And do it...
        const ir = await fred.wallet.internalizeAction(internalizeArgs)
        expect(ir.accepted).toBe(true)

        const ro = await fred.activeStorage.findOutputs({ partial: { outputId: 1 } })
        expect(ro[0].basketId).toBe(2) // Basket can't be default basket so basketId must be 2
        expect(ro[0].satoshis).toBe(outputSatoshis)

        // Validate custom instructions and tags
        expect(ro[0].customInstructions).toBe(JSON.stringify({ root, repeat: 8 }))
        const rtm = await fred.activeStorage.findOutputTagMaps({ partial: { outputId: 1 } })
        const rt1 = await fred.activeStorage.findOutputTags({ partial: { outputTagId: rtm[0].outputTagId } })
        expect(rt1[0].tag).toBe('test')
        const rt2 = await fred.activeStorage.findOutputTags({ partial: { outputTagId: rtm[1].outputTagId } })
        expect(rt2[0].tag).toBe('again')

        // Check that calling again does not throw an error
        const r = await fred.wallet.internalizeAction(internalizeArgs)
        await expect(Promise.resolve(r)).resolves.toBeTruthy()

        // Cleanup Fred's storage
        await fred.activeStorage.destroy()
      }
    }
    if (!useSharedCtxs) {
      for (const ctx of ctxs) {
        await ctx.storage.destroy()
      }
    }
  })

  test('2_internalize 2 custom outputs in receiving wallet with checks', async () => {
    const ctxs: TestWalletNoSetup[] = []
    if (useSharedCtxs) ctxs.push(...gctxs)
    else {
      if (!env.noMySQL) ctxs.push(await _tu.createLegacyWalletMySQLCopy('actionInternalizeAction2Tests'))
      ctxs.push(await _tu.createLegacyWalletSQLiteCopy('actionInternalizeAction2Tests'))
    }
    for (const { wallet } of ctxs) {
      const root = '02135476'
      const kp = _tu.getKeyPair(root.repeat(8))
      const fredsAddress = kp.address

      const outputSatoshis1 = 4
      const outputSatoshis2 = 5

      {
        const createArgs: CreateActionArgs = {
          description: `${kp.address} of ${root}`,
          outputs: [
            { satoshis: outputSatoshis1, lockingScript: _tu.getLockP2PKH(fredsAddress).toHex(), outputDescription: 'pay fred 1st payment' },
            { satoshis: outputSatoshis2, lockingScript: _tu.getLockP2PKH(fredsAddress).toHex(), outputDescription: 'pay fred 2nd payment' }
          ],
          options: {
            returnTXIDOnly: false,
            randomizeOutputs: false,
            signAndProcess: true,
            noSend: true
          }
        }

        // This createAction creates a new P2PKH output of 4 and 5 satoshis for Fred using his publish payment address... old school.
        const cr = await wallet.createAction(createArgs)
        expect(cr.tx).toBeTruthy()

        // Fred's new wallet (context)
        const fred = await _tu.createSQLiteTestWallet({ chain: 'test', databaseName: 'internalizeAction2fred', rootKeyHex: '2'.repeat(64), dropAll: true })

        // Internalize args to add fred's new output to his own wallet
        const internalizeArgs: InternalizeActionArgs = {
          tx: cr.tx!,
          outputs: [
            {
              outputIndex: 0,
              protocol: 'basket insertion',
              insertionRemittance: {
                basket: 'payments',
                customInstructions: JSON.stringify({ root, repeat: 8 }),
                tags: ['2 tests', 'test 1']
              }
            },
            {
              outputIndex: 1,
              protocol: 'basket insertion',
              insertionRemittance: {
                basket: 'payments',
                customInstructions: JSON.stringify({ root, repeat: 8 }),
                tags: ['2 tests', 'test 2']
              }
            }
          ],
          description: 'got paid twice!'
        }
        // And do it...
        const ir = await fred.wallet.internalizeAction(internalizeArgs)
        expect(ir.accepted).toBe(true)

        {
          const ro = await fred.activeStorage.findOutputs({ partial: { outputId: 1 } })
          expect(ro[0].basketId).toBe(2)
          expect(ro[0].satoshis).toBe(outputSatoshis1)

          // Validate custom instructions and tags
          expect(ro[0].customInstructions).toBe(JSON.stringify({ root, repeat: 8 }))
          const rtm = await fred.activeStorage.findOutputTagMaps({ partial: { outputId: 1 } })
          const rt1 = await fred.activeStorage.findOutputTags({ partial: { outputTagId: rtm[0].outputTagId } })
          expect(rt1[0].tag).toBe('2 tests')
          const rt2 = await fred.activeStorage.findOutputTags({ partial: { outputTagId: rtm[1].outputTagId } })
          expect(rt2[0].tag).toBe('test 1')
        }
        {
          const ro = await fred.activeStorage.findOutputs({ partial: { outputId: 2 } })
          expect(ro[0].basketId).toBe(2)
          expect(ro[0].satoshis).toBe(outputSatoshis2)

          expect(ro[0].customInstructions).toBe(JSON.stringify({ root, repeat: 8 }))
          const rtm = await fred.activeStorage.findOutputTagMaps({ partial: { outputId: 2 } })
          const rt1 = await fred.activeStorage.findOutputTags({ partial: { outputTagId: rtm[0].outputTagId } })
          expect(rt1[0].tag).toBe('2 tests')
          const rt2 = await fred.activeStorage.findOutputTags({ partial: { outputTagId: rtm[1].outputTagId } })
          expect(rt2[0].tag).toBe('test 2')
        }

        // Check that calling again does not throw an error
        const r = await fred.wallet.internalizeAction(internalizeArgs)
        await expect(Promise.resolve(r)).resolves.toBeTruthy()

        await fred.activeStorage.destroy()
      }
    }
    if (!useSharedCtxs) {
      for (const ctx of ctxs) {
        await ctx.storage.destroy()
      }
    }
  })

  test('3_internalize wallet payment in receiving wallet with checks', async () => {
    const ctxs: TestWalletNoSetup[] = []
    if (useSharedCtxs) ctxs.push(...gctxs)
    else {
      if (!env.noMySQL) ctxs.push(await _tu.createLegacyWalletMySQLCopy('actionInternalizeAction3Tests'))
      ctxs.push(await _tu.createLegacyWalletSQLiteCopy('actionInternalizeAction3Tests'))
    }
    for (const { wallet, identityKey: senderIdentityKey } of ctxs) {
      const fred = await _tu.createSQLiteTestWallet({ chain: 'test', databaseName: 'internalizeAction3fred', rootKeyHex: '2'.repeat(64), dropAll: true })
      const outputSatoshis = 5
      const derivationPrefix = Buffer.from('invoice-12345').toString('base64')
      const derivationSuffix = Buffer.from('utxo-0').toString('base64')
      const brc29ProtocolID: WalletProtocol = [2, '3241645161d8']
      const derivedPublicKey = wallet.signer.keyDeriver.derivePublicKey(brc29ProtocolID, `${derivationPrefix} ${derivationSuffix}`, fred.identityKey)
      const derivedAddress = derivedPublicKey.toAddress()

      {
        const createArgs: CreateActionArgs = {
          description: `description BRC-29`,
          outputs: [
            {
              satoshis: outputSatoshis,
              lockingScript: new P2PKH().lock(derivedAddress).toHex(),
              outputDescription: 'pay fred BRC-29'
            }
          ],
          options: {
            returnTXIDOnly: false,
            randomizeOutputs: false,
            signAndProcess: true,
            noSend: true
          }
        }

        const cr = await wallet.createAction(createArgs)
        expect(cr.tx).toBeTruthy()

        const internalizeArgs: InternalizeActionArgs = {
          tx: cr.tx!,
          outputs: [
            {
              outputIndex: 0,
              protocol: 'wallet payment',
              paymentRemittance: {
                derivationPrefix: derivationPrefix,
                derivationSuffix: derivationSuffix,
                senderIdentityKey: senderIdentityKey
              }
            }
          ],
          description: 'received BRC-29 payment!'
        }

        const ir = await fred.wallet.internalizeAction(internalizeArgs)
        expect(ir.accepted).toBe(true)

        const rfbs = await fred.activeStorage.findOutputBaskets({ partial: { name: 'default' } })
        expect(rfbs.length).toBe(1)

        const rfos = await fred.activeStorage.findOutputs({ partial: { basketId: rfbs[0].basketId } })
        expect(rfos.length).toBe(1)
        expect(rfos[0].satoshis).toBe(outputSatoshis)
        expect(rfos[0].type).toBe('P2PKH')
        expect(rfos[0].purpose).toBe('change')

        const r = await fred.wallet.internalizeAction(internalizeArgs)
        await expect(Promise.resolve(r)).resolves.toBeTruthy()

        await fred.activeStorage.destroy()
      }
    }
    if (!useSharedCtxs) {
      for (const ctx of ctxs) {
        await ctx.storage.destroy()
      }
    }
  })

  test('4_internalize 2 wallet payments in receiving wallet with checks', async () => {
    const ctxs: TestWalletNoSetup[] = []
    if (useSharedCtxs) ctxs.push(...gctxs)
    else {
      if (!env.noMySQL) ctxs.push(await _tu.createLegacyWalletMySQLCopy('actionInternalizeAction4Tests'))
      ctxs.push(await _tu.createLegacyWalletSQLiteCopy('actionInternalizeAction4Tests'))
    }
    for (const { wallet, identityKey: senderIdentityKey } of ctxs) {
      const fred = await _tu.createSQLiteTestWallet({ chain: 'test', databaseName: 'internalizeAction4fred', rootKeyHex: '2'.repeat(64), dropAll: true })

      const brc29ProtocolID: WalletProtocol = [2, '3241645161d8']
      const outputSatoshis1 = 6
      const derivationPrefix = Buffer.from('invoice-12345').toString('base64')
      const derivationSuffix1 = Buffer.from('utxo-1').toString('base64')
      const derivedPublicKey1 = wallet.signer.keyDeriver.derivePublicKey(brc29ProtocolID, `${derivationPrefix} ${derivationSuffix1}`, fred.identityKey)
      const derivedAddress1 = derivedPublicKey1.toAddress()

      const outputSatoshis2 = 7
      const derivationSuffix2 = Buffer.from('utxo-2').toString('base64')
      const derivedPublicKey2 = wallet.signer.keyDeriver.derivePublicKey(brc29ProtocolID, `${derivationPrefix} ${derivationSuffix2}`, fred.identityKey)
      const derivedAddress2 = derivedPublicKey2.toAddress()

      {
        const createArgs: CreateActionArgs = {
          description: `BRC-29 payments from other wallet`,
          outputs: [
            {
              satoshis: outputSatoshis1,
              lockingScript: new P2PKH().lock(derivedAddress1).toHex(),
              outputDescription: 'pay fred 1st BRC-29 payment'
            },
            {
              satoshis: outputSatoshis2,
              lockingScript: new P2PKH().lock(derivedAddress2).toHex(),
              outputDescription: 'pay fred 2nd BRC-29 payment'
            }
          ],
          options: {
            returnTXIDOnly: false,
            randomizeOutputs: false,
            signAndProcess: true,
            noSend: true
          }
        }

        const cr = await wallet.createAction(createArgs)
        expect(cr.tx).toBeTruthy()

        const internalizeArgs: InternalizeActionArgs = {
          tx: cr.tx!,
          outputs: [
            {
              outputIndex: 0,
              protocol: 'wallet payment',
              paymentRemittance: {
                derivationPrefix: derivationPrefix,
                derivationSuffix: derivationSuffix1,
                senderIdentityKey: senderIdentityKey
              }
            },
            {
              outputIndex: 1,
              protocol: 'wallet payment',
              paymentRemittance: {
                derivationPrefix: derivationPrefix,
                derivationSuffix: derivationSuffix2,
                senderIdentityKey: senderIdentityKey
              }
            }
          ],
          description: 'received pair of BRC-29 payments!'
        }

        const ir = await fred.wallet.internalizeAction(internalizeArgs)
        expect(ir.accepted).toBe(true)

        const rfbs = await fred.activeStorage.findOutputBaskets({ partial: { name: 'default' } })
        expect(rfbs.length).toBe(1)

        const rfos = await fred.activeStorage.findOutputs({ partial: { basketId: rfbs[0].basketId } })
        expect(rfos.length).toBe(2)
        expect(rfos[0].satoshis).toBe(outputSatoshis1)
        expect(rfos[0].type).toBe('P2PKH')
        expect(rfos[0].purpose).toBe('change')

        expect(rfos[1].satoshis).toBe(outputSatoshis2)
        expect(rfos[1].type).toBe('P2PKH')
        expect(rfos[1].purpose).toBe('change')

        const r = await fred.wallet.internalizeAction(internalizeArgs)
        await expect(Promise.resolve(r)).resolves.toBeTruthy()

        await fred.activeStorage.destroy()
      }
    }
    if (!useSharedCtxs) {
      for (const ctx of ctxs) {
        await ctx.storage.destroy()
      }
    }
  })

  test('5_internalize 2 wallet payments and 2 basket insertions in receiving wallet with checks', async () => {
    const ctxs: TestWalletNoSetup[] = []
    if (!env.noMySQL) ctxs.push(await _tu.createLegacyWalletMySQLCopy('actionInternalizeAction5Tests'))
    ctxs.push(await _tu.createLegacyWalletSQLiteCopy('actionInternalizeAction5Tests'))
    for (const { wallet, identityKey: senderIdentityKey } of ctxs) {
      const fred = await _tu.createSQLiteTestWallet({ chain: 'test', databaseName: 'internalizeAction5fred', rootKeyHex: '2'.repeat(64), dropAll: true })

      const brc29ProtocolID: WalletProtocol = [2, '3241645161d8']
      const outputSatoshis1 = 8
      const derivationPrefix = Buffer.from('invoice-12345').toString('base64')
      const derivationSuffix1 = Buffer.from('utxo-1').toString('base64')
      const derivedPublicKey1 = wallet.signer.keyDeriver.derivePublicKey(brc29ProtocolID, `${derivationPrefix} ${derivationSuffix1}`, fred.identityKey)
      const derivedAddress1 = derivedPublicKey1.toAddress()

      const outputSatoshis2 = 9
      const derivationSuffix2 = Buffer.from('utxo-2').toString('base64')
      const derivedPublicKey2 = wallet.signer.keyDeriver.derivePublicKey(brc29ProtocolID, `${derivationPrefix} ${derivationSuffix2}`, fred.identityKey)
      const derivedAddress2 = derivedPublicKey2.toAddress()

      const root = '02135476'
      const kp = _tu.getKeyPair(root.repeat(8))
      const fredsAddress = kp.address

      const outputSatoshis3 = 10
      const outputSatoshis4 = 11

      {
        const createArgs: CreateActionArgs = {
          description: `BRC-29 payments from other wallet`,
          outputs: [
            {
              satoshis: outputSatoshis1,
              lockingScript: new P2PKH().lock(derivedAddress1).toHex(),
              outputDescription: 'pay fred 1st BRC-29 payment'
            },
            {
              satoshis: outputSatoshis2,
              lockingScript: new P2PKH().lock(derivedAddress2).toHex(),
              outputDescription: 'pay fred 2nd BRC-29 payment'
            },
            {
              satoshis: outputSatoshis3,
              lockingScript: _tu.getLockP2PKH(fredsAddress).toHex(),
              outputDescription: 'pay fred 3rd payment'
            },
            {
              satoshis: outputSatoshis4,
              lockingScript: _tu.getLockP2PKH(fredsAddress).toHex(),
              outputDescription: 'pay fred 4th payment'
            }
          ],
          options: {
            returnTXIDOnly: false,
            randomizeOutputs: false,
            signAndProcess: true,
            noSend: true
          }
        }

        const cr = await wallet.createAction(createArgs)
        expect(cr.tx).toBeTruthy()

        const internalizeArgs: InternalizeActionArgs = {
          tx: cr.tx!,

          outputs: [
            {
              outputIndex: 0,
              protocol: 'wallet payment',
              paymentRemittance: {
                derivationPrefix: derivationPrefix,
                derivationSuffix: derivationSuffix1,
                senderIdentityKey: senderIdentityKey
              }
            },
            {
              outputIndex: 1,
              protocol: 'wallet payment',
              paymentRemittance: {
                derivationPrefix: derivationPrefix,
                derivationSuffix: derivationSuffix2,
                senderIdentityKey: senderIdentityKey
              }
            },
            {
              outputIndex: 2,
              protocol: 'basket insertion',
              insertionRemittance: {
                basket: 'payments',
                customInstructions: `3rd payment ${JSON.stringify({ root, repeat: 8 })}`,
                tags: ['basket payments', '1st basket payment']
              }
            },
            {
              outputIndex: 3,
              protocol: 'basket insertion',
              insertionRemittance: {
                basket: 'payments',
                customInstructions: `4th payment ${JSON.stringify({ root, repeat: 8 })}`,
                tags: ['basket payments', '2nd basket payment']
              }
            }
          ],
          description: 'received 2 BRC-29 pay and 2 basket ins!'
        }

        const ir = await fred.wallet.internalizeAction(internalizeArgs)
        expect(ir.accepted).toBe(true)

        const rfbs = await fred.activeStorage.findOutputBaskets({ partial: { name: 'default' } })
        expect(rfbs.length).toBe(1)

        const rfos = await fred.activeStorage.findOutputs({ partial: { basketId: rfbs[0].basketId } })
        expect(rfos.length).toBe(2)
        expect(rfos[0].satoshis).toBe(outputSatoshis1)
        expect(rfos[0].type).toBe('P2PKH')
        expect(rfos[0].purpose).toBe('change')

        expect(rfos[1].satoshis).toBe(outputSatoshis2)
        expect(rfos[1].type).toBe('P2PKH')
        expect(rfos[1].purpose).toBe('change')

        {
          const ro = await fred.activeStorage.findOutputs({ partial: { outputId: 3 } })
          expect(ro[0].basketId).toBe(2)
          expect(ro[0].satoshis).toBe(outputSatoshis3)

          expect(ro[0].customInstructions).toBe(`3rd payment ${JSON.stringify({ root, repeat: 8 })}`)
          const rtm = await fred.activeStorage.findOutputTagMaps({ partial: { outputId: 3 } })
          const rt1 = await fred.activeStorage.findOutputTags({ partial: { outputTagId: rtm[0].outputTagId } })
          expect(rt1[0].tag).toBe('basket payments')
          const rt2 = await fred.activeStorage.findOutputTags({ partial: { outputTagId: rtm[1].outputTagId } })
          expect(rt2[0].tag).toBe('1st basket payment')
        }
        {
          const ro = await fred.activeStorage.findOutputs({ partial: { outputId: 4 } })
          expect(ro[0].basketId).toBe(2)
          expect(ro[0].satoshis).toBe(outputSatoshis4)

          expect(ro[0].customInstructions).toBe(`4th payment ${JSON.stringify({ root, repeat: 8 })}`)
          const rtm = await fred.activeStorage.findOutputTagMaps({ partial: { outputId: 4 } })
          const rt1 = await fred.activeStorage.findOutputTags({ partial: { outputTagId: rtm[0].outputTagId } })
          expect(rt1[0].tag).toBe('basket payments')
          const rt2 = await fred.activeStorage.findOutputTags({ partial: { outputTagId: rtm[1].outputTagId } })
          expect(rt2[0].tag).toBe('2nd basket payment')
        }

        const r = await fred.wallet.internalizeAction(internalizeArgs)
        await expect(Promise.resolve(r)).resolves.toBeTruthy()

        await fred.activeStorage.destroy()
      }
    }
    for (const ctx of ctxs) {
      await ctx.storage.destroy()
    }
  })
})<|MERGE_RESOLUTION|>--- conflicted
+++ resolved
@@ -1,9 +1,5 @@
-<<<<<<< HEAD
-import * as bsv from '@bsv/sdk'
-=======
 import { CreateActionArgs, InternalizeActionArgs, P2PKH, WalletProtocol } from '@bsv/sdk'
 import { sdk } from '../../../src/index.all'
->>>>>>> 2ad9e585
 import { _tu, TestWalletNoSetup } from '../../utils/TestUtilsWalletStorage'
 
 describe('internalizeAction tests', () => {
