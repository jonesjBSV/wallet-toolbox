--- conflicted
+++ resolved
@@ -1,12 +1,6 @@
-<<<<<<< HEAD
-import * as bsv from '@bsv/sdk'
-import { Monitor, sdk, Services, StorageKnex, StorageSyncReader, verifyTruthy, wait, Wallet, WalletSigner, WalletStorageManager } from '../../../src'
-import { _tu, TestSetup1Wallet, TestWalletNoSetup } from '../../utils/TestUtilsWalletStorage'
-=======
-import { wait, WalletStorageManager } from "../../../src/index.client"
-import { StorageKnex } from "../../../src/storage/StorageKnex";
-import { _tu, TestWalletNoSetup } from "../../utils/TestUtilsWalletStorage"
->>>>>>> fc714e53
+import { wait, WalletStorageManager } from '../../../src/index.client'
+import { StorageKnex } from '../../../src/storage/StorageKnex'
+import { _tu, TestWalletNoSetup } from '../../utils/TestUtilsWalletStorage'
 
 import * as dotenv from 'dotenv'
 
