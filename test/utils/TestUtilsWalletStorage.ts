--- conflicted
+++ resolved
@@ -219,159 +219,12 @@
     return knex
   }
 
-<<<<<<< HEAD
   static createMySQLFromConnection(connection: object): Knex {
     const config: Knex.Config = {
       client: 'mysql2',
       connection,
       useNullAsDefault: true,
       pool: { min: 0, max: 7, idleTimeoutMillis: 15000 }
-=======
-    static createMySQLFromConnection(connection: object): Knex {
-        const config: Knex.Config = {
-            client: 'mysql2',
-            connection,
-            useNullAsDefault: true,
-            pool: { min: 0, max: 7, idleTimeoutMillis: 15000 }
-        }
-        const knex = makeKnex(config)
-        return knex
-    }
-
-    static createLocalMySQL(database: string): Knex {
-        const connection = JSON.parse(localMySqlConnection || '{}')
-        connection['database'] = database
-        const config: Knex.Config = {
-            client: 'mysql2',
-            connection,
-            useNullAsDefault: true,
-            pool: { min: 0, max: 7, idleTimeoutMillis: 15000 }
-        }
-        const knex = makeKnex(config)
-        return knex
-    }
-
-
-    static async createMySQLTestWallet(args: {
-        databaseName: string,
-        chain?: sdk.Chain,
-        rootKeyHex?: string,
-        dropAll?: boolean
-    }): Promise<TestWallet<{}>> {
-        return await this.createKnexTestWallet({
-            ...args,
-            knex: _tu.createLocalMySQL(args.databaseName)
-        })
-    }
-
-    static async createMySQLTestSetup1Wallet(args: {
-        databaseName: string,
-        chain?: sdk.Chain,
-        rootKeyHex?: string,
-    }): Promise<TestWallet<TestSetup1>> {
-        return await this.createKnexTestSetup1Wallet({
-            ...args,
-            dropAll: true,
-            knex: _tu.createLocalMySQL(args.databaseName)
-        })
-    }
-
-    static async createSQLiteTestWallet(args: {
-        databaseName: string,
-        chain?: sdk.Chain,
-        rootKeyHex?: string,
-        dropAll?: boolean
-    }): Promise<TestWallet<{}>> {
-        const localSQLiteFile = await _tu.newTmpFile(`${args.databaseName}.sqlite`, false, false, true)
-        return await this.createKnexTestWallet({
-            ...args,
-            knex: _tu.createLocalSQLite(localSQLiteFile)
-        })
-    }
-
-    static async createSQLiteTestSetup1Wallet(args: {
-        databaseName: string,
-        chain?: sdk.Chain,
-        rootKeyHex?: string,
-    }): Promise<TestWallet<TestSetup1>> {
-        const localSQLiteFile = await _tu.newTmpFile(`${args.databaseName}.sqlite`, false, false, true)
-        return await this.createKnexTestSetup1Wallet({
-            ...args,
-            dropAll: true,
-            knex: _tu.createLocalSQLite(localSQLiteFile)
-        })
-    }
-
-    static async createKnexTestWallet(args: {
-        knex: Knex<any, any[]>,
-        databaseName: string,
-        chain?: sdk.Chain,
-        rootKeyHex?: string,
-        dropAll?: boolean,
-    }): Promise<TestWallet<{}>> {
-        return await _tu.createKnexTestWalletWithSetup({
-            ...args,
-            insertSetup: insertEmptySetup
-        })
-    }
-
-    static async createKnexTestSetup1Wallet(args: {
-        knex: Knex<any, any[]>,
-        databaseName: string,
-        chain?: sdk.Chain,
-        rootKeyHex?: string,
-        dropAll?: boolean,
-    }): Promise<TestWallet<TestSetup1>> {
-        return await _tu.createKnexTestWalletWithSetup({
-            ...args,
-            insertSetup: _tu.createTestSetup1
-        })
-    }
-
-    static async createKnexTestWalletWithSetup<T>(args: {
-        knex: Knex<any, any[]>,
-        databaseName: string,
-        chain?: sdk.Chain,
-        rootKeyHex?: string,
-        dropAll?: boolean,
-        insertSetup: (storage: StorageKnex, identityKey: string) => Promise<T>
-    }): Promise<TestWallet<T>> {
-        args.chain ||= 'test'
-        args.rootKeyHex ||= '1'.repeat(64)
-        const rootKey = bsv.PrivateKey.fromHex(args.rootKeyHex)
-        const identityKey = rootKey.toPublicKey().toString()
-        const keyDeriver = new sdk.KeyDeriver(rootKey)
-        const chain = args.chain
-        const activeStorage = new StorageKnex({ chain, knex: args.knex, commissionSatoshis: 0, commissionPubKeyHex: undefined, feeModel: { model: 'sat/kb', value: 1 } })
-        if (args.dropAll) await activeStorage.dropAllData()
-        await activeStorage.migrate(args.databaseName, identityKey)
-        await activeStorage.makeAvailable()
-        const setup = await args.insertSetup(activeStorage, identityKey)
-        const storage = new WalletStorageManager(identityKey, activeStorage)
-        await storage.makeAvailable()
-        const signer = new WalletSigner(chain, keyDeriver, storage)
-        const services = new Services(args.chain)
-        const monopts = Monitor.createDefaultWalletMonitorOptions(chain, storage, services)
-        const monitor = new Monitor(monopts)
-        const wallet = new Wallet(signer, keyDeriver, services, monitor)
-        const { user, isNew } = await activeStorage.findOrInsertUser(identityKey)
-        const userId = user.userId
-        const r: TestWallet<T> = {
-            rootKey,
-            identityKey,
-            keyDeriver,
-            chain,
-            activeStorage,
-            storage,
-            setup,
-            signer,
-            services,
-            monitor,
-            wallet,
-            userId
-        }
-        return r
->>>>>>> 84770361
     }
     const knex = makeKnex(config)
     return knex
@@ -452,7 +305,7 @@
     const chain = args.chain
     const activeStorage = new StorageKnex({ chain, knex: args.knex, commissionSatoshis: 0, commissionPubKeyHex: undefined, feeModel: { model: 'sat/kb', value: 1 } })
     if (args.dropAll) await activeStorage.dropAllData()
-    await activeStorage.migrate(args.databaseName)
+    await activeStorage.migrate(args.databaseName, identityKey)
     await activeStorage.makeAvailable()
     const setup = await args.insertSetup(activeStorage, identityKey)
     const storage = new WalletStorageManager(identityKey, activeStorage)
@@ -491,7 +344,6 @@
     }
   }
 
-<<<<<<< HEAD
   //if (await _tu.fileExists(walletFile))
   static async createLegacyWalletSQLiteCopy(databaseName: string): Promise<TestWalletNoSetup> {
     const walletFile = await _tu.newTmpFile(`${databaseName}.sqlite`, false, false, true)
@@ -563,55 +415,6 @@
         throw e
       }
       throw eu
-=======
-    static async createLegacyWalletCopy(databaseName: string, walletKnex: Knex<any, any[]>, tryCopyToPath?: string): Promise<TestWalletNoSetup> {
-        const chain: sdk.Chain = 'test'
-        const readerFile = await _tu.existingDataFile(`walletLegacyTestData.sqlite`)
-        let useReader = true
-        if (tryCopyToPath) {
-            await _tu.copyFile(readerFile, tryCopyToPath)
-            //console.log('USING FILE COPY INSTEAD OF SOURCE DB SYNC')
-            useReader = false
-        }
-        const rootKeyHex = "153a3df216" + "686f55b253991c" + "7039da1f648" + "ffc5bfe93d6ac2c25ac" + "2d4070918d"
-        const identityKey = "03ac2d10bdb0023f4145cc2eba2fcd2ad3070cb2107b0b48170c46a9440e4cc3fe"
-        const rootKey = bsv.PrivateKey.fromHex(rootKeyHex)
-        const keyDeriver = new sdk.KeyDeriver(rootKey)
-        const activeStorage = new StorageKnex({ chain, knex: walletKnex, commissionSatoshis: 0, commissionPubKeyHex: undefined, feeModel: { model: 'sat/kb', value: 1 } })
-        if (useReader) await activeStorage.dropAllData()
-        await activeStorage.migrate(databaseName, identityKey)
-        await activeStorage.makeAvailable()
-        const storage = new WalletStorageManager(identityKey, activeStorage)
-        await storage.makeAvailable()
-        if (useReader) {
-            const readerKnex = _tu.createLocalSQLite(readerFile)
-            const reader = new StorageKnex({ chain, knex: readerKnex, commissionSatoshis: 0, commissionPubKeyHex: undefined, feeModel: { model: 'sat/kb', value: 1 } })
-            await reader.makeAvailable()
-            await storage.syncFromReader(identityKey, new StorageSyncReader({ identityKey }, reader))
-            await reader.destroy()
-        }
-        const signer = new WalletSigner(chain, keyDeriver, storage)
-        const services = new Services(chain)
-        const monopts = Monitor.createDefaultWalletMonitorOptions(chain, storage, services)
-        const monitor = new Monitor(monopts)
-        const wallet = new Wallet(signer, keyDeriver, services, monitor)
-        const userId = verifyTruthy(await activeStorage.findUserByIdentityKey(identityKey)).userId
-        const r: TestWallet<{}> = {
-            rootKey,
-            identityKey,
-            keyDeriver,
-            chain,
-            activeStorage,
-            storage,
-            setup: {},
-            signer,
-            services,
-            monitor,
-            wallet,
-            userId
-        }
-        return r
->>>>>>> 84770361
     }
   }
 
