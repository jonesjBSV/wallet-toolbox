--- conflicted
+++ resolved
@@ -1,11 +1,6 @@
 {
-<<<<<<< HEAD
   "name": "@cwi/wallet-toolbox",
   "version": "1.2.12",
-=======
-  "name": "@bsv/wallet-toolbox",
-  "version": "1.1.61",
->>>>>>> 572ab93b
   "description": "BRC100 conforming wallet, wallet storage and wallet signer components",
   "main": "./out/src/index.js",
   "types": "./out/src/index.d.ts",
@@ -37,11 +32,7 @@
   "dependencies": {
     "@bsv/auth-express-middleware": "^1.0.12",
     "@bsv/payment-express-middleware": "^1.0.3",
-<<<<<<< HEAD
-    "@bsv/sdk": "^1.3.34",
-=======
     "@bsv/sdk": "^1.3.35",
->>>>>>> 572ab93b
     "axios": "^0.29.0",
     "express": "^4.21.2",
     "knex": "^3.1.0",
