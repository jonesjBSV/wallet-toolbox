{
  "name": "wallet-storage",
  "version": "0.0.40",
  "description": "BRC100 conforming wallet, wallet storage and wallet signer components",
  "main": "./out/src/index.js",
  "types": "./out/src/index.d.ts",
  "repository": {
    "type": "git",
    "url": "git+https://github.com/p2ppsr/wallet.git"
  },
  "author": "Tone Engel",
  "license": "SEE LICENSE IN license.md",
  "keywords": [
    "bsv",
    "babbage",
    "wallet",
    "BRC100"
  ],
  "scripts": {
<<<<<<< HEAD
    "test": "jest --coverage",
    "test:watch": "jest --watch",
    "test:coverage": "jest --coverage",
=======
    "test": "jest --testPathIgnorePatterns=man.test.ts",
    "test:watch": "jest --testPathIgnorePatterns=man.test.ts --watch",
    "test:coverage": "jest --testPathIgnorePatterns=man.test.ts --coverage",
>>>>>>> 901e38e6
    "build": "tsc --build",
    "doc": "ts2md"
  },
  "bugs": {
    "url": "https://github.com/p2ppsr/wallet/issues"
  },
  "homepage": "https://github.com/p2ppsr/wallet#readme",
  "dependencies": {
    "@bsv/auth-express-middleware": "^1.0.1",
    "@bsv/payment-express-middleware": "^1.0.1",
    "@bsv/sdk": "^1.3.9",
    "axios": "^0.21.1",
    "express": "^4.21.2",
    "knex": "^3.1.0",
    "mysql2": "^3.12.0",
    "prettyjson": "^1.2.5",
    "sqlite": "^5.1.1",
    "whatsonchain": "^0.2.0"
  },
  "devDependencies": {
    "@types/axios": "^0.14.4",
    "@types/diff": "^6.0.0",
    "@types/fs-extra": "^11.0.4",
    "@types/jest": "^29.4.0",
    "@types/jest-diff": "^20.0.1",
    "@types/node": "^20.8.2",
    "@types/node-fetch": "^2.6.2",
    "@typescript-eslint/eslint-plugin": "^6.7.4",
    "@typescript-eslint/parser": "^6.7.4",
    "chalk": "^4.1.2",
    "dotenv": "^16.3.1",
    "fs-extra": "^11.2.0",
    "jest": "^29.7.0",
    "jest-diff": "^29.7.0",
    "jest-simple-summary": "^1.0.2",
    "sqlite3": "^5.1.7",
    "standard": "^17.1.0",
    "ts-jest": "^29.0.5",
    "ts-node": "^10.9.1",
    "ts-standard": "^12.0.2",
    "ts2md": "^0.2.5",
    "typescript": "^5.2.2"
  }
}<|MERGE_RESOLUTION|>--- conflicted
+++ resolved
@@ -17,15 +17,9 @@
     "BRC100"
   ],
   "scripts": {
-<<<<<<< HEAD
-    "test": "jest --coverage",
-    "test:watch": "jest --watch",
-    "test:coverage": "jest --coverage",
-=======
     "test": "jest --testPathIgnorePatterns=man.test.ts",
     "test:watch": "jest --testPathIgnorePatterns=man.test.ts --watch",
     "test:coverage": "jest --testPathIgnorePatterns=man.test.ts --coverage",
->>>>>>> 901e38e6
     "build": "tsc --build",
     "doc": "ts2md"
   },
